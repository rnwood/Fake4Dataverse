﻿using Crm;
using Microsoft.Xrm.Sdk;
using System;
using System.Collections.Generic;
using System.Linq;
using System.Reflection;
using System.Threading;
using Xunit;

namespace FakeXrmEasy.Tests
{
    public class FakeXrmEasyTests
    {
        [Fact]
        public void When_a_fake_context_is_created_the_data_is_initialized()
        {
            var context = new XrmFakedContext();
            Assert.True(context.Data != null);
        }

        [Fact]
        public void When_initializing_the_context_with_a_null_list_of_entities_an_exception_is_thrown()
        {
            var context = new XrmFakedContext();
            var ex = Assert.Throws<InvalidOperationException>(() => context.Initialize(entities: null));
            Assert.Equal(ex.Message, "The entities parameter must be not null");
        }

        [Fact]
        public void When_initializing_the_context_with_an_entity_with_an_empty_logical_name_an_exception_is_thrown()
        {
            var context = new XrmFakedContext();
            IEnumerable<Entity> data = new List<Entity>() {
                new Entity() { Id = Guid.NewGuid()}
            };

            var ex = Assert.Throws<InvalidOperationException>(() => context.Initialize(data));
            Assert.Equal(ex.Message, "The LogicalName property must not be empty");
        }

        [Fact]
        public void When_initializing_the_context_with_an_entity_with_an_empty_guid_an_exception_is_thrown()
        {
            var context = new XrmFakedContext();
            IEnumerable<Entity> data = new List<Entity>() {
                new Entity("account") { Id = Guid.Empty }
            };

            var ex = Assert.Throws<InvalidOperationException>(() => context.Initialize(data));
            Assert.Equal(ex.Message, "The Id property must not be empty");
        }

        [Fact]
        public void When_initializing_the_context_with_a_dynamic_entity_without_a_primary_key_but_id_entity_is_added()
        {
            var context = new XrmFakedContext();
            IEnumerable<Entity> data = new List<Entity>() {
                new Entity("account") { Id = Guid.NewGuid() }
            };

            context.Initialize(data);
            Assert.True(context.Data.Count == 1);
            Assert.True(context.Data["account"].Count == 1);
        }

        [Fact]
        public void When_initializing_the_context_with_a_dynamic_entity_with_a_primary_key_is_added_to_the_context()
        {
            var context = new XrmFakedContext();
            IEnumerable<Entity> data = new List<Entity>() {
                new Entity("account") { Id = Guid.NewGuid(), Attributes = new AttributeCollection { { "accountid", Guid.NewGuid() } }  }
            };

            context.Initialize(data);
            Assert.True(context.Data.Count == 1);
            Assert.True(context.Data["account"].Count == 1);
        }

        [Fact]
        public void When_initializing_the_context_with_an_entity_the_context_has_that_entity()
        {
            var context = new XrmFakedContext();
            var guid = Guid.NewGuid();

            IQueryable<Entity> data = new List<Entity>() {
                new Entity("account") { Id = guid }
            }.AsQueryable();

            context.Initialize(data);
            Assert.True(context.Data.Count == 1);
            Assert.True(context.Data["account"].Count == 1);
            Assert.Equal(context.Data["account"][guid].Id, data.FirstOrDefault().Id);
        }

<<<<<<< HEAD
=======
        [Fact]
        public void When_initializing_the_context_with_the_single_entity_overload_the_context_has_that_entity()
        {
            var context = new XrmFakedContext();
            var guid = Guid.NewGuid();

            context.Initialize(new Entity("account") { Id = guid });
            Assert.True(context.Data.Count == 1);
            Assert.True(context.Data["account"].Count == 1);
            Assert.Equal(context.Data["account"][guid].Id, guid);
        }

>>>>>>> 6212a584
        [Fact]
        public void When_initializing_with_two_entities_with_the_same_guid_only_the_latest_will_be_in_the_context()
        {
            var context = new XrmFakedContext();
            var guid = Guid.NewGuid();

            IQueryable<Entity> data = new List<Entity>() {
                new Entity("account") { Id = guid },
                new Entity("account") { Id = guid }
            }.AsQueryable();

            context.Initialize(data);
            Assert.True(context.Data.Count == 1);
            Assert.True(context.Data["account"].Count == 1);
            Assert.Equal(context.Data["account"][guid].Id, data.LastOrDefault().Id);
        }

        [Fact]
        public void When_initializing_with_two_entities_with_two_different_guids_the_context_will_have_both()
        {
            var context = new XrmFakedContext();
            var guid1 = Guid.NewGuid();
            var guid2 = Guid.NewGuid();

            IQueryable<Entity> data = new List<Entity>() {
                new Entity("account") { Id = guid1 },
                new Entity("account") { Id = guid2 }
            }.AsQueryable();

            context.Initialize(data);
            Assert.True(context.Data.Count == 1);
            Assert.True(context.Data["account"].Count == 2);
            Assert.Equal(context.Data["account"][guid1].Id, data.FirstOrDefault().Id);
            Assert.Equal(context.Data["account"][guid2].Id, data.LastOrDefault().Id);
        }

        [Fact]
        public void When_initializing_with_two_entities_of_same_logical_name_and_another_one_the_context_will_have_all_three()
        {
            var context = new XrmFakedContext();
            var guid1 = Guid.NewGuid();
            var guid2 = Guid.NewGuid();
            var guid3 = Guid.NewGuid();

            IQueryable<Entity> data = new List<Entity>() {
                new Entity("account") { Id = guid1 },
                new Entity("account") { Id = guid2 },
                new Entity("contact") { Id = guid3 }
            }.AsQueryable();

            context.Initialize(data);
            Assert.True(context.Data.Count == 2);
            Assert.True(context.Data["account"].Count == 2);
            Assert.True(context.Data["contact"].Count == 1);
            Assert.Equal(context.Data["account"][guid1].Id, data.FirstOrDefault().Id);
            Assert.Equal(context.Data["contact"][guid3].Id, data.LastOrDefault().Id);
        }

        [Fact]
        public void When_initializing_the_context_with_an_entity_it_should_have_default_createdon_createdby_modifiedon_and_modifiedby_attributes()
        {
            var context = new XrmFakedContext();
            var service = context.GetFakedOrganizationService();

            var e = new Entity("account") { Id = Guid.NewGuid() };
            context.Initialize(new List<Entity>() { e });

            var createdEntity = context.CreateQuery("account").FirstOrDefault();
            Assert.True(createdEntity.Attributes.ContainsKey("createdon"));
            Assert.True(createdEntity.Attributes.ContainsKey("modifiedon"));
            Assert.True(createdEntity.Attributes.ContainsKey("createdby"));
            Assert.True(createdEntity.Attributes.ContainsKey("modifiedby"));
        }

        [Fact]
        public void When_updating_an_entity_Modified_On_Should_Also_Be_Updated()
        {
            var context = new XrmFakedContext();
            var service = context.GetFakedOrganizationService();

            var e = new Entity("account") { Id = Guid.NewGuid() };
            context.Initialize(new List<Entity>() { e });

            var oldModifiedOn = context.CreateQuery<Account>()
                                        .FirstOrDefault()
                                        .ModifiedOn;

            Thread.Sleep(1000);

            service.Update(e);
            var newModifiedOn = context.CreateQuery<Account>()
                                        .FirstOrDefault()
                                        .ModifiedOn;

            Assert.NotEqual(oldModifiedOn, newModifiedOn);
        }

        [Fact]
        public void When_using_typed_entities_ProxyTypesAssembly_is_not_mandatory()
        {
            var context = new XrmFakedContext();
            var service = context.GetFakedOrganizationService();

            var c = new Contact() { Id = Guid.NewGuid(), FirstName = "Jordi" };
            context.Initialize(new List<Entity>() { c });

            //Linq 2 Query Expression
            using (var ctx = new XrmServiceContext(service))
            {
                var contacts = (from con in ctx.CreateQuery<Contact>()
                                select con).ToList();

                Assert.Equal(contacts.Count, 1);
            }

            //Query faked context directly
            var ex = Record.Exception(() => context.CreateQuery<Contact>());
            Assert.Null(ex);
        }

        [Fact]
        public void When_initializing_the_entities_a_proxy_types_assembly_is_not_mandatory()
        {
            //This will make tests much more simple as we won't need to specificy the ProxyTypesAssembly every single time if
            //we use early bound entities

            var assembly = Assembly.GetAssembly(typeof(Contact));

            var context = new XrmFakedContext();
            var service = context.GetFakedOrganizationService();

            var c = new Contact() { Id = Guid.NewGuid(), FirstName = "Jordi" };
            context.Initialize(new List<Entity>() { c });

            Assert.Equal(assembly, context.ProxyTypesAssembly);
        }

        [Fact]
        public void When_using_proxy_types_entity_names_are_validated()
        {
            var context = new XrmFakedContext();
            var service = context.GetFakedOrganizationService();

            var c = new Contact() { Id = Guid.NewGuid(), FirstName = "Jordi" };
            context.Initialize(new List<Entity>() { c });

            Assert.Throws<Exception>(() => service.Create(new Entity("thisDoesntExist")));
        }

        [Fact]
        public void When_initialising_the_context_once_exception_is_not_thrown()
        {
            var context = new XrmFakedContext();
            var c = new Contact() { Id = Guid.NewGuid(), FirstName = "Lionel" };
            var ex = Record.Exception(() => context.Initialize(new List<Entity>() { c }));
            Assert.Null(ex);
        }

        [Fact]
        public void When_initialising_the_context_twice_exception_is_thrown()
        {
            var context = new XrmFakedContext();
            var c = new Contact() { Id = Guid.NewGuid(), FirstName = "Lionel" };
            var ex = Record.Exception(() => context.Initialize(new List<Entity>() { c }));
            Assert.Null(ex);
            Assert.Throws<Exception>(() => context.Initialize(new List<Entity>() { c }));
        }

        [Fact]
        public void When_getting_a_fake_service_reference_it_uses_a_singleton_pattern()
        {
            var context = new XrmFakedContext();
            var service = context.GetFakedOrganizationService();
            var service2 = context.GetFakedOrganizationService();

            Assert.Equal(service, service2);
        }
    }
}<|MERGE_RESOLUTION|>--- conflicted
+++ resolved
@@ -1,11 +1,16 @@
-﻿using Crm;
+﻿using System;
+
+using Xunit;
+using FakeItEasy;
+using FakeXrmEasy;
+
+using System.Collections.Generic;
 using Microsoft.Xrm.Sdk;
-using System;
-using System.Collections.Generic;
 using System.Linq;
+using System.Threading;
+using FakeXrmEasy.Tests.PluginsForTesting;
+using Crm;
 using System.Reflection;
-using System.Threading;
-using Xunit;
 
 namespace FakeXrmEasy.Tests
 {
@@ -63,6 +68,7 @@
             Assert.True(context.Data["account"].Count == 1);
         }
 
+
         [Fact]
         public void When_initializing_the_context_with_a_dynamic_entity_with_a_primary_key_is_added_to_the_context()
         {
@@ -92,8 +98,6 @@
             Assert.Equal(context.Data["account"][guid].Id, data.FirstOrDefault().Id);
         }
 
-<<<<<<< HEAD
-=======
         [Fact]
         public void When_initializing_the_context_with_the_single_entity_overload_the_context_has_that_entity()
         {
@@ -106,7 +110,6 @@
             Assert.Equal(context.Data["account"][guid].Id, guid);
         }
 
->>>>>>> 6212a584
         [Fact]
         public void When_initializing_with_two_entities_with_the_same_guid_only_the_latest_will_be_in_the_context()
         {
@@ -142,7 +145,6 @@
             Assert.Equal(context.Data["account"][guid1].Id, data.FirstOrDefault().Id);
             Assert.Equal(context.Data["account"][guid2].Id, data.LastOrDefault().Id);
         }
-
         [Fact]
         public void When_initializing_with_two_entities_of_same_logical_name_and_another_one_the_context_will_have_all_three()
         {
@@ -163,7 +165,9 @@
             Assert.True(context.Data["contact"].Count == 1);
             Assert.Equal(context.Data["account"][guid1].Id, data.FirstOrDefault().Id);
             Assert.Equal(context.Data["contact"][guid3].Id, data.LastOrDefault().Id);
-        }
+
+        }
+
 
         [Fact]
         public void When_initializing_the_context_with_an_entity_it_should_have_default_createdon_createdby_modifiedon_and_modifiedby_attributes()
@@ -225,12 +229,13 @@
             //Query faked context directly
             var ex = Record.Exception(() => context.CreateQuery<Contact>());
             Assert.Null(ex);
+
         }
 
         [Fact]
         public void When_initializing_the_entities_a_proxy_types_assembly_is_not_mandatory()
         {
-            //This will make tests much more simple as we won't need to specificy the ProxyTypesAssembly every single time if
+            //This will make tests much more simple as we won't need to specificy the ProxyTypesAssembly every single time if 
             //we use early bound entities
 
             var assembly = Assembly.GetAssembly(typeof(Contact));
