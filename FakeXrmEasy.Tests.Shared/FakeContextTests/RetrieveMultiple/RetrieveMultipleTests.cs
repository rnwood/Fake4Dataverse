--- conflicted
+++ resolved
@@ -484,7 +484,6 @@
             Assert.Equal("Fake XrmEasy", accounts.Entities[0].GetAttributeValue<EntityReference>("ownerid").Name);
         }
 
-<<<<<<< HEAD
         [Fact]
         public void Should_Allow_Using_Aliases_with_Dot()
         {
@@ -510,7 +509,7 @@
             Assert.True(accounts.Entities.First().Contains("primary.contact.firstname"));
             Assert.Equal("Jordi", accounts.Entities.First().GetAttributeValue<AliasedValue>("primary.contact.firstname").Value);
         }
-=======
+
 #if !FAKE_XRM_EASY
         [Fact]
         public void Can_Filter_Using_Entity_Name_Without_Alias()
@@ -566,6 +565,5 @@
             Assert.Equal(1, result.Entities.Count);
         }
 #endif
->>>>>>> 3ac67f53
     }
 }