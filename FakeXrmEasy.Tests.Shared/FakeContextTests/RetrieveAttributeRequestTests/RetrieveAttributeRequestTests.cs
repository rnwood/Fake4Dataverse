--- conflicted
+++ resolved
@@ -1,13 +1,8 @@
-<<<<<<< HEAD
-﻿using Microsoft.Xrm.Sdk.Messages;
-using Xunit;
-=======
 ﻿using Xunit;
 using Microsoft.Xrm.Sdk.Messages;
 using Microsoft.Xrm.Sdk.Metadata;
 using FakeXrmEasy.Extensions;
 using System;
->>>>>>> 6212a584
 
 namespace FakeXrmEasy.Tests.FakeContextTests.RetrieveAttributeRequestTests
 {
@@ -16,11 +11,6 @@
         [Fact]
         public static void When_retrieve_attribute_request_is_called_correctly_attribute_is_returned()
         {
-<<<<<<< HEAD
-            var context = new XrmFakedContext();
-
-            var service = context.GetFakedOrganizationService();
-=======
             var ctx = new XrmFakedContext();
             var service = ctx.GetOrganizationService();
 
@@ -37,7 +27,6 @@
 
             ctx.InitializeMetadata(entityMetadata);
 
->>>>>>> 6212a584
             RetrieveAttributeRequest req = new RetrieveAttributeRequest()
             {
                 EntityLogicalName = "account",
