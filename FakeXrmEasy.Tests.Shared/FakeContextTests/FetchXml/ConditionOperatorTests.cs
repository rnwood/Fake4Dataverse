﻿using Crm;
using Microsoft.Xrm.Sdk;
using Microsoft.Xrm.Sdk.Query;
using System;
using System.Collections.Generic;
using System.Linq;
using System.Globalization;
using System.Reflection;
using System.Text;
using Xunit;

namespace FakeXrmEasy.Tests.FakeContextTests.FetchXml
{
    /// <summary>
    /// To test all different condition operators found in FetchXml
    /// https://msdn.microsoft.com/en-us/library/gg309405.aspx

    /*
     <xs:simpleType name="operator">
    <xs:restriction base="xs:NMTOKEN">

        DONE:

      <xs:enumeration value="eq" />
      <xs:enumeration value="neq" />
      <xs:enumeration value="ne" />
      <xs:enumeration value="like" />
      <xs:enumeration value="not-like" />
      <xs:enumeration value="begins-with" />
      <xs:enumeration value="not-begin-with" />
      <xs:enumeration value="ends-with" />
      <xs:enumeration value="not-end-with" />
      <xs:enumeration value="in" />
      <xs:enumeration value="not-in" />
      <xs:enumeration value="null" />
      <xs:enumeration value="not-null" />
      <xs:enumeration value="gt" />
      <xs:enumeration value="ge" />
      <xs:enumeration value="le" />
      <xs:enumeration value="lt" />
      <xs:enumeration value="on" />
      <xs:enumeration value="on-or-before" />
      <xs:enumeration value="on-or-after" />
      <xs:enumeration value="yesterday" />
      <xs:enumeration value="today" />
      <xs:enumeration value="tomorrow" />
      <xs:enumeration value="between" />
      <xs:enumeration value="not-between" />
      <xs:enumeration value="eq-userid" />
      <xs:enumeration value="ne-userid" />
      <xs:enumeration value="olderthan-x-months" />
      <xs:enumeration value="last-seven-days" />
      <xs:enumeration value="next-x-weeks" />
      <xs:enumeration value="next-seven-days" />
      <xs:enumeration value="last-week" />
      <xs:enumeration value="this-week" />
      <xs:enumeration value="next-week" />
      <xs:enumeration value="last-year" />
      <xs:enumeration value="this-year" />
      <xs:enumeration value="next-year" />
      <xs:enumeration value="last-month" />
      <xs:enumeration value="this-month" />
      <xs:enumeration value="next-month" />
      <xs:enumeration value="last-x-hours" />
      <xs:enumeration value="next-x-hours" />
      <xs:enumeration value="last-x-days" />
      <xs:enumeration value="next-x-days" />
      <xs:enumeration value="last-x-weeks" />    
      <xs:enumeration value="last-x-months" />
      <xs:enumeration value="next-x-months" />     
      <xs:enumeration value="last-x-years" />
      <xs:enumeration value="next-x-years" />
      <xs:enumeration value="olderthan-x-years" />
      <xs:enumeration value="olderthan-x-weeks" />
      <xs:enumeration value="olderthan-x-days" />
      <xs:enumeration value="olderthan-x-hours" />
      <xs:enumeration value="olderthan-x-minutes" />  

    TODO:

      <xs:enumeration value="eq-userteams" />
      <xs:enumeration value="eq-useroruserteams" />
      <xs:enumeration value="eq-useroruserhierarchy" />
      <xs:enumeration value="eq-useroruserhierarchyandteams" />
      <xs:enumeration value="eq-businessid" />
      <xs:enumeration value="ne-businessid" />
      <xs:enumeration value="eq-userlanguage" />
      
      <xs:enumeration value="this-fiscal-year" />
      <xs:enumeration value="this-fiscal-period" />
      <xs:enumeration value="next-fiscal-year" />
      <xs:enumeration value="next-fiscal-period" />
      <xs:enumeration value="last-fiscal-year" />
      <xs:enumeration value="last-fiscal-period" />
      <xs:enumeration value="last-x-fiscal-years" />
      <xs:enumeration value="last-x-fiscal-periods" />
      <xs:enumeration value="next-x-fiscal-years" />
      <xs:enumeration value="next-x-fiscal-periods" />
      <xs:enumeration value="in-fiscal-year" />
      <xs:enumeration value="in-fiscal-period" />
      <xs:enumeration value="in-fiscal-period-and-year" />
      <xs:enumeration value="in-or-before-fiscal-period-and-year" />
      <xs:enumeration value="in-or-after-fiscal-period-and-year" />

    
      HIERACHY OPERATORS:
      <xs:enumeration value="under"/>
      <xs:enumeration value="eq-or-under" />
      <xs:enumeration value="not-under"/>
      <xs:enumeration value="above" />
      <xs:enumeration value="eq-or-above" />

    </xs:restriction>
  </xs:simpleType>
      
     
     */
    /// </summary>
    public class ConditionOperatorTests
    {
        [Fact]
        public void FetchXml_Operator_Eq()
        {
            var ctx = new XrmFakedContext();
            var fetchXml = @"<fetch version='1.0' output-format='xml-platform' mapping='logical' distinct='false'>
                              <entity name='contact'>
                                    <attribute name='fullname' />
                                    <attribute name='telephone1' />
                                    <attribute name='contactid' />
                                        <filter type='and'>
                                            <condition attribute='fullname' operator='eq' value='Messi' />
                                        </filter>
                                  </entity>
                            </fetch>";

            var query = XrmFakedContext.TranslateFetchXmlToQueryExpression(ctx, fetchXml);

            Assert.True(query.Criteria != null);
            Assert.Equal(1, query.Criteria.Conditions.Count);
            Assert.Equal("fullname", query.Criteria.Conditions[0].AttributeName);
            Assert.Equal(ConditionOperator.Equal, query.Criteria.Conditions[0].Operator);
            Assert.Equal("Messi", query.Criteria.Conditions[0].Values[0].ToString());
        }

        [Fact]
        public void FetchXml_Operator_Ne()
        {
            var ctx = new XrmFakedContext();
            var fetchXml = @"<fetch version='1.0' output-format='xml-platform' mapping='logical' distinct='false'>
                              <entity name='contact'>
                                    <attribute name='fullname' />
                                    <attribute name='telephone1' />
                                    <attribute name='contactid' />
                                        <filter type='and'>
                                            <condition attribute='fullname' operator='ne' value='Messi' />
                                        </filter>
                                  </entity>
                            </fetch>";

            var query = XrmFakedContext.TranslateFetchXmlToQueryExpression(ctx, fetchXml);

            Assert.True(query.Criteria != null);
            Assert.Equal(1, query.Criteria.Conditions.Count);
            Assert.Equal("fullname", query.Criteria.Conditions[0].AttributeName);
            Assert.Equal(ConditionOperator.NotEqual, query.Criteria.Conditions[0].Operator);
            Assert.Equal("Messi", query.Criteria.Conditions[0].Values[0].ToString());
        }

        [Fact]
        public void FetchXml_Operator_Neq()
        {
            var ctx = new XrmFakedContext();
            var fetchXml = @"<fetch version='1.0' output-format='xml-platform' mapping='logical' distinct='false'>
                              <entity name='contact'>
                                    <attribute name='fullname' />
                                    <attribute name='telephone1' />
                                    <attribute name='contactid' />
                                        <filter type='and'>
                                            <condition attribute='fullname' operator='neq' value='Messi' />
                                        </filter>
                                  </entity>
                            </fetch>";

            var query = XrmFakedContext.TranslateFetchXmlToQueryExpression(ctx, fetchXml);

            Assert.True(query.Criteria != null);
            Assert.Equal(1, query.Criteria.Conditions.Count);
            Assert.Equal("fullname", query.Criteria.Conditions[0].AttributeName);
            Assert.Equal(ConditionOperator.NotEqual, query.Criteria.Conditions[0].Operator);
            Assert.Equal("Messi", query.Criteria.Conditions[0].Values[0].ToString());
        }

        [Fact]
        public void FetchXml_Operator_Like()
        {
            var ctx = new XrmFakedContext();
            var fetchXml = @"<fetch version='1.0' output-format='xml-platform' mapping='logical' distinct='false'>
                              <entity name='contact'>
                                    <attribute name='fullname' />
                                    <attribute name='telephone1' />
                                    <attribute name='contactid' />
                                        <filter type='and'>
                                            <condition attribute='fullname' operator='like' value='%Messi%' />
                                        </filter>
                                  </entity>
                            </fetch>";

            var query = XrmFakedContext.TranslateFetchXmlToQueryExpression(ctx, fetchXml);

            Assert.True(query.Criteria != null);
            Assert.Equal(1, query.Criteria.Conditions.Count);
            Assert.Equal("fullname", query.Criteria.Conditions[0].AttributeName);
            Assert.Equal(ConditionOperator.Contains, query.Criteria.Conditions[0].Operator);
            Assert.Equal("Messi", query.Criteria.Conditions[0].Values[0].ToString());
        }

        [Fact]
        public void FetchXml_Operator_Like_As_BeginsWith()
        {
            var ctx = new XrmFakedContext();
            var fetchXml = @"<fetch version='1.0' output-format='xml-platform' mapping='logical' distinct='false'>
                              <entity name='contact'>
                                    <attribute name='fullname' />
                                    <attribute name='telephone1' />
                                    <attribute name='contactid' />
                                        <filter type='and'>
                                            <condition attribute='fullname' operator='like' value='Messi%' />
                                        </filter>
                                  </entity>
                            </fetch>";

            var query = XrmFakedContext.TranslateFetchXmlToQueryExpression(ctx, fetchXml);

            Assert.True(query.Criteria != null);
            Assert.Equal(1, query.Criteria.Conditions.Count);
            Assert.Equal("fullname", query.Criteria.Conditions[0].AttributeName);
            Assert.Equal(ConditionOperator.BeginsWith, query.Criteria.Conditions[0].Operator);
            Assert.Equal("Messi", query.Criteria.Conditions[0].Values[0].ToString());
        }

        [Fact]
        public void FetchXml_Operator_BeginsWith()
        {
            var ctx = new XrmFakedContext();
            var fetchXml = @"<fetch version='1.0' output-format='xml-platform' mapping='logical' distinct='false'>
                              <entity name='contact'>
                                    <attribute name='fullname' />
                                    <attribute name='telephone1' />
                                    <attribute name='contactid' />
                                        <filter type='and'>
                                            <condition attribute='fullname' operator='begins-with' value='Messi' />
                                        </filter>
                                  </entity>
                            </fetch>";

            var query = XrmFakedContext.TranslateFetchXmlToQueryExpression(ctx, fetchXml);

            Assert.True(query.Criteria != null);
            Assert.Equal(1, query.Criteria.Conditions.Count);
            Assert.Equal("fullname", query.Criteria.Conditions[0].AttributeName);
            Assert.Equal(ConditionOperator.BeginsWith, query.Criteria.Conditions[0].Operator);
            Assert.Equal("Messi", query.Criteria.Conditions[0].Values[0].ToString());
        }

        [Fact]
        public void FetchXml_Operator_NotBeginWith()
        {
            var ctx = new XrmFakedContext();
            var fetchXml = @"<fetch version='1.0' output-format='xml-platform' mapping='logical' distinct='false'>
                              <entity name='contact'>
                                    <attribute name='fullname' />
                                    <attribute name='telephone1' />
                                    <attribute name='contactid' />
                                        <filter type='and'>
                                            <condition attribute='fullname' operator='not-begin-with' value='Messi' />
                                        </filter>
                                  </entity>
                            </fetch>";

            var query = XrmFakedContext.TranslateFetchXmlToQueryExpression(ctx, fetchXml);

            Assert.True(query.Criteria != null);
            Assert.Equal(1, query.Criteria.Conditions.Count);
            Assert.Equal("fullname", query.Criteria.Conditions[0].AttributeName);
            Assert.Equal(ConditionOperator.DoesNotBeginWith, query.Criteria.Conditions[0].Operator);
            Assert.Equal("Messi", query.Criteria.Conditions[0].Values[0].ToString());
        }

        [Fact]
        public void FetchXml_Operator_Like_As_EndsWith()
        {
            var ctx = new XrmFakedContext();
            var fetchXml = @"<fetch version='1.0' output-format='xml-platform' mapping='logical' distinct='false'>
                              <entity name='contact'>
                                    <attribute name='fullname' />
                                    <attribute name='telephone1' />
                                    <attribute name='contactid' />
                                        <filter type='and'>
                                            <condition attribute='fullname' operator='like' value='%Messi' />
                                        </filter>
                                  </entity>
                            </fetch>";

            var query = XrmFakedContext.TranslateFetchXmlToQueryExpression(ctx, fetchXml);

            Assert.True(query.Criteria != null);
            Assert.Equal(1, query.Criteria.Conditions.Count);
            Assert.Equal("fullname", query.Criteria.Conditions[0].AttributeName);
            Assert.Equal(ConditionOperator.EndsWith, query.Criteria.Conditions[0].Operator);
            Assert.Equal("Messi", query.Criteria.Conditions[0].Values[0].ToString());
        }

        [Fact]
        public void FetchXml_Operator_EndsWith()
        {
            var ctx = new XrmFakedContext();
            var fetchXml = @"<fetch version='1.0' output-format='xml-platform' mapping='logical' distinct='false'>
                              <entity name='contact'>
                                    <attribute name='fullname' />
                                    <attribute name='telephone1' />
                                    <attribute name='contactid' />
                                        <filter type='and'>
                                            <condition attribute='fullname' operator='ends-with' value='Messi' />
                                        </filter>
                                  </entity>
                            </fetch>";

            var query = XrmFakedContext.TranslateFetchXmlToQueryExpression(ctx, fetchXml);

            Assert.True(query.Criteria != null);
            Assert.Equal(1, query.Criteria.Conditions.Count);
            Assert.Equal("fullname", query.Criteria.Conditions[0].AttributeName);
            Assert.Equal(ConditionOperator.EndsWith, query.Criteria.Conditions[0].Operator);
            Assert.Equal("Messi", query.Criteria.Conditions[0].Values[0].ToString());
        }

        [Fact]
        public void FetchXml_Operator_NotEndWith()
        {
            var ctx = new XrmFakedContext();
            var fetchXml = @"<fetch version='1.0' output-format='xml-platform' mapping='logical' distinct='false'>
                              <entity name='contact'>
                                    <attribute name='fullname' />
                                    <attribute name='telephone1' />
                                    <attribute name='contactid' />
                                        <filter type='and'>
                                            <condition attribute='fullname' operator='not-end-with' value='Messi' />
                                        </filter>
                                  </entity>
                            </fetch>";

            var query = XrmFakedContext.TranslateFetchXmlToQueryExpression(ctx, fetchXml);

            Assert.True(query.Criteria != null);
            Assert.Equal(1, query.Criteria.Conditions.Count);
            Assert.Equal("fullname", query.Criteria.Conditions[0].AttributeName);
            Assert.Equal(ConditionOperator.DoesNotEndWith, query.Criteria.Conditions[0].Operator);
            Assert.Equal("Messi", query.Criteria.Conditions[0].Values[0].ToString());
        }

        [Fact]
        public void FetchXml_Operator_NotLike()
        {
            var ctx = new XrmFakedContext();
            var fetchXml = @"<fetch version='1.0' output-format='xml-platform' mapping='logical' distinct='false'>
                              <entity name='contact'>
                                    <attribute name='fullname' />
                                    <attribute name='telephone1' />
                                    <attribute name='contactid' />
                                        <filter type='and'>
                                            <condition attribute='fullname' operator='not-like' value='%Messi%' />
                                        </filter>
                                  </entity>
                            </fetch>";

            var query = XrmFakedContext.TranslateFetchXmlToQueryExpression(ctx, fetchXml);

            Assert.True(query.Criteria != null);
            Assert.Equal(1, query.Criteria.Conditions.Count);
            Assert.Equal("fullname", query.Criteria.Conditions[0].AttributeName);
            Assert.Equal(ConditionOperator.DoesNotContain, query.Criteria.Conditions[0].Operator);
            Assert.Equal("Messi", query.Criteria.Conditions[0].Values[0].ToString());
        }

        [Fact]
        public void FetchXml_Operator_NotLike_As_Not_BeginWith()
        {
            var ctx = new XrmFakedContext();
            var fetchXml = @"<fetch version='1.0' output-format='xml-platform' mapping='logical' distinct='false'>
                              <entity name='contact'>
                                    <attribute name='fullname' />
                                    <attribute name='telephone1' />
                                    <attribute name='contactid' />
                                        <filter type='and'>
                                            <condition attribute='fullname' operator='not-like' value='Messi%' />
                                        </filter>
                                  </entity>
                            </fetch>";

            var query = XrmFakedContext.TranslateFetchXmlToQueryExpression(ctx, fetchXml);

            Assert.True(query.Criteria != null);
            Assert.Equal(1, query.Criteria.Conditions.Count);
            Assert.Equal("fullname", query.Criteria.Conditions[0].AttributeName);
            Assert.Equal(ConditionOperator.DoesNotBeginWith, query.Criteria.Conditions[0].Operator);
            Assert.Equal("Messi", query.Criteria.Conditions[0].Values[0].ToString());
        }

        [Fact]
        public void FetchXml_Operator_NotLike_As_Not_EndWith()
        {
            var ctx = new XrmFakedContext();
            var fetchXml = @"<fetch version='1.0' output-format='xml-platform' mapping='logical' distinct='false'>
                              <entity name='contact'>
                                    <attribute name='fullname' />
                                    <attribute name='telephone1' />
                                    <attribute name='contactid' />
                                        <filter type='and'>
                                            <condition attribute='fullname' operator='not-like' value='%Messi' />
                                        </filter>
                                  </entity>
                            </fetch>";

            var query = XrmFakedContext.TranslateFetchXmlToQueryExpression(ctx, fetchXml);

            Assert.True(query.Criteria != null);
            Assert.Equal(1, query.Criteria.Conditions.Count);
            Assert.Equal("fullname", query.Criteria.Conditions[0].AttributeName);
            Assert.Equal(ConditionOperator.DoesNotEndWith, query.Criteria.Conditions[0].Operator);
            Assert.Equal("Messi", query.Criteria.Conditions[0].Values[0].ToString());
        }

        [Fact]
        public void FetchXml_Operator_In()
        {
            var ctx = new XrmFakedContext();
            var fetchXml = @"<fetch version='1.0' output-format='xml-platform' mapping='logical' distinct='false'>
                              <entity name='contact'>
                                    <attribute name='fullname' />
                                    <attribute name='telephone1' />
                                    <attribute name='contactid' />
                                        <filter type='and'>
                                            <condition attribute='fullname' operator='in'>
                                                <value>Messi</value>
                                                <value>Iniesta</value>
                                            </condition>
                                        </filter>
                                  </entity>
                            </fetch>";

            var query = XrmFakedContext.TranslateFetchXmlToQueryExpression(ctx, fetchXml);

            Assert.True(query.Criteria != null);
            Assert.Equal(1, query.Criteria.Conditions.Count);
            Assert.Equal("fullname", query.Criteria.Conditions[0].AttributeName);
            Assert.Equal(ConditionOperator.In, query.Criteria.Conditions[0].Operator);
            Assert.Equal("Messi", query.Criteria.Conditions[0].Values[0].ToString());
            Assert.Equal("Iniesta", query.Criteria.Conditions[0].Values[1].ToString());
        }

        [Fact]
        public void FetchXml_Operator_NotIn()
        {
            var ctx = new XrmFakedContext();
            var fetchXml = @"<fetch version='1.0' output-format='xml-platform' mapping='logical' distinct='false'>
                              <entity name='contact'>
                                    <attribute name='fullname' />
                                    <attribute name='telephone1' />
                                    <attribute name='contactid' />
                                        <filter type='and'>
                                            <condition attribute='fullname' operator='not-in'>
                                                <value>Messi</value>
                                                <value>Iniesta</value>
                                            </condition>
                                        </filter>
                                  </entity>
                            </fetch>";

            var query = XrmFakedContext.TranslateFetchXmlToQueryExpression(ctx, fetchXml);

            Assert.True(query.Criteria != null);
            Assert.Equal(1, query.Criteria.Conditions.Count);
            Assert.Equal("fullname", query.Criteria.Conditions[0].AttributeName);
            Assert.Equal(ConditionOperator.NotIn, query.Criteria.Conditions[0].Operator);
            Assert.Equal("Messi", query.Criteria.Conditions[0].Values[0].ToString());
            Assert.Equal("Iniesta", query.Criteria.Conditions[0].Values[1].ToString());
        }

#if FAKE_XRM_EASY_9
        [Fact]
        public void FetchXml_Operator_In_MultiSelectOptionSet()
        {
            var ctx = new XrmFakedContext();
            ctx.ProxyTypesAssembly = Assembly.GetAssembly(typeof(Contact));

            var fetchXml = @"<fetch version='1.0' output-format='xml-platform' mapping='logical' distinct='false'>
                              <entity name='contact'>
                                    <attribute name='fullname' />
                                        <filter type='and'>
                                            <condition attribute='new_multiselectattribute' operator='in'>
                                                <value>1</value>
                                                <value>2</value>
                                            </condition>
                                        </filter>
                                  </entity>
                            </fetch>";

            var query = XrmFakedContext.TranslateFetchXmlToQueryExpression(ctx, fetchXml);

            Assert.True(query.Criteria != null);
            Assert.Equal(1, query.Criteria.Conditions.Count);
            Assert.Equal("new_multiselectattribute", query.Criteria.Conditions[0].AttributeName);
            Assert.Equal(ConditionOperator.In, query.Criteria.Conditions[0].Operator);
            Assert.Equal(1, query.Criteria.Conditions[0].Values[0]);
            Assert.Equal(2, query.Criteria.Conditions[0].Values[1]);
        }

        [Fact]
        public void FetchXml_Operator_NotIn_MultiSelectOptionSet()
        {
            var ctx = new XrmFakedContext();
            ctx.ProxyTypesAssembly = Assembly.GetAssembly(typeof(Contact));

            var fetchXml = @"<fetch version='1.0' output-format='xml-platform' mapping='logical' distinct='false'>
                              <entity name='contact'>
                                    <attribute name='fullname' />
                                        <filter type='and'>
                                            <condition attribute='new_multiselectattribute' operator='not-in'>
                                                <value>1</value>
                                                <value>2</value>
                                            </condition>
                                        </filter>
                                  </entity>
                            </fetch>";

            var query = XrmFakedContext.TranslateFetchXmlToQueryExpression(ctx, fetchXml);

            Assert.True(query.Criteria != null);
            Assert.Equal(1, query.Criteria.Conditions.Count);
            Assert.Equal("new_multiselectattribute", query.Criteria.Conditions[0].AttributeName);
            Assert.Equal(ConditionOperator.NotIn, query.Criteria.Conditions[0].Operator);
            Assert.Equal(1, query.Criteria.Conditions[0].Values[0]);
            Assert.Equal(2, query.Criteria.Conditions[0].Values[1]);
        }
#endif

        [Fact]
        public void FetchXml_Operator_Null()
        {
            var ctx = new XrmFakedContext();
            var fetchXml = @"<fetch version='1.0' output-format='xml-platform' mapping='logical' distinct='false'>
                              <entity name='contact'>
                                    <attribute name='fullname' />
                                    <attribute name='telephone1' />
                                    <attribute name='contactid' />
                                        <filter type='and'>
                                            <condition attribute='fullname' operator='null' />
                                        </filter>
                                  </entity>
                            </fetch>";

            var query = XrmFakedContext.TranslateFetchXmlToQueryExpression(ctx, fetchXml);

            Assert.True(query.Criteria != null);
            Assert.Equal(1, query.Criteria.Conditions.Count);
            Assert.Equal("fullname", query.Criteria.Conditions[0].AttributeName);
            Assert.Equal(ConditionOperator.Null, query.Criteria.Conditions[0].Operator);
            Assert.Equal(0, query.Criteria.Conditions[0].Values.Count);
        }

        [Fact]
        public void FetchXml_Operator_NotNull()
        {
            var ctx = new XrmFakedContext();
            var fetchXml = @"<fetch version='1.0' output-format='xml-platform' mapping='logical' distinct='false'>
                              <entity name='contact'>
                                    <attribute name='fullname' />
                                    <attribute name='telephone1' />
                                    <attribute name='contactid' />
                                        <filter type='and'>
                                            <condition attribute='fullname' operator='not-null' />
                                        </filter>
                                  </entity>
                            </fetch>";

            var query = XrmFakedContext.TranslateFetchXmlToQueryExpression(ctx, fetchXml);

            Assert.True(query.Criteria != null);
            Assert.Equal(1, query.Criteria.Conditions.Count);
            Assert.Equal("fullname", query.Criteria.Conditions[0].AttributeName);
            Assert.Equal(ConditionOperator.NotNull, query.Criteria.Conditions[0].Operator);
            Assert.Equal(0, query.Criteria.Conditions[0].Values.Count);
        }

        [Fact]
        public void FetchXml_Operator_Gt_Translation()
        {
            var ctx = new XrmFakedContext();
            ctx.ProxyTypesAssembly = Assembly.GetAssembly(typeof(Contact));

            var fetchXml = @"<fetch version='1.0' output-format='xml-platform' mapping='logical' distinct='false'>
                              <entity name='contact'>
                                    <attribute name='fullname' />
                                    <attribute name='telephone1' />
                                    <attribute name='contactid' />
                                        <filter type='and'>
                                            <condition attribute='address1_longitude' operator='gt' value='1.2345' />
                                        </filter>
                                  </entity>
                            </fetch>";



            var query = XrmFakedContext.TranslateFetchXmlToQueryExpression(ctx, fetchXml);

            Assert.True(query.Criteria != null);
            Assert.Equal(1, query.Criteria.Conditions.Count);
            Assert.Equal("address1_longitude", query.Criteria.Conditions[0].AttributeName);
            Assert.Equal(ConditionOperator.GreaterThan, query.Criteria.Conditions[0].Operator);
            Assert.Equal(1.2345, query.Criteria.Conditions[0].Values[0]);
        }

        [Fact]
        public void FetchXml_Operator_Gt_Execution()
        {
            var ctx = new XrmFakedContext();

            var fetchXml = @"<fetch version='1.0' output-format='xml-platform' mapping='logical' distinct='false'>
                              <entity name='contact'>
                                    <attribute name='address1_longitude' />
                                        <filter type='and'>
                                            <condition attribute='address1_longitude' operator='gt' value='1.2345' />
                                        </filter>
                                  </entity>
                            </fetch>";

            var ct1 = new Contact() { Id = Guid.NewGuid(), Address1_Longitude = 1.23 };
            var ct2 = new Contact() { Id = Guid.NewGuid(), Address1_Longitude = 1.33 };
            var ct3 = new Contact() { Id = Guid.NewGuid(), Address1_Longitude = 1.2345 };
            ctx.Initialize(new[] { ct1, ct2, ct3 });
            var service = ctx.GetOrganizationService();

            var collection = service.RetrieveMultiple(new FetchExpression(fetchXml));

            Assert.Equal(1, collection.Entities.Count);
            Assert.Equal(1.33, collection.Entities[0]["address1_longitude"]);
        }

        [Fact]
        public void FetchXml_Operator_Ge_Translation()
        {
            var ctx = new XrmFakedContext();
            ctx.ProxyTypesAssembly = Assembly.GetAssembly(typeof(Contact));

            var fetchXml = @"<fetch version='1.0' output-format='xml-platform' mapping='logical' distinct='false'>
                              <entity name='contact'>
                                    <attribute name='fullname' />
                                    <attribute name='telephone1' />
                                    <attribute name='contactid' />
                                        <filter type='and'>
                                            <condition attribute='address1_longitude' operator='ge' value='1.2345' />
                                        </filter>
                                  </entity>
                            </fetch>";

            var query = XrmFakedContext.TranslateFetchXmlToQueryExpression(ctx, fetchXml);

            Assert.True(query.Criteria != null);
            Assert.Equal(1, query.Criteria.Conditions.Count);
            Assert.Equal("address1_longitude", query.Criteria.Conditions[0].AttributeName);
            Assert.Equal(ConditionOperator.GreaterEqual, query.Criteria.Conditions[0].Operator);
            Assert.Equal(1.2345, query.Criteria.Conditions[0].Values[0]);
        }

        [Fact]
        public void FetchXml_Operator_Older_Than_X_Months_Translation()
        {
            var ctx = new XrmFakedContext();
            ctx.ProxyTypesAssembly = Assembly.GetAssembly(typeof(Contact));

            var fetchXml = @"<fetch version='1.0' output-format='xml-platform' mapping='logical' distinct='false'>
                              <entity name='contact'>
                                    <attribute name='fullname' />
                                    <attribute name='telephone1' />
                                    <attribute name='contactid' />
                                        <filter type='and'>
                                            <condition attribute='birthdate' operator='olderthan-x-months' value='3' />
                                        </filter>
                                  </entity>
                            </fetch>";

            var query = XrmFakedContext.TranslateFetchXmlToQueryExpression(ctx, fetchXml);

            Assert.True(query.Criteria != null);
            Assert.Equal(1, query.Criteria.Conditions.Count);
            Assert.Equal("birthdate", query.Criteria.Conditions[0].AttributeName);
            Assert.Equal(ConditionOperator.OlderThanXMonths, query.Criteria.Conditions[0].Operator);
            Assert.Equal(3, query.Criteria.Conditions[0].Values[0]);
        }

        [Fact]
        public void FetchXml_Operator_Older_Than_X_Months_Execution()
        {
            var ctx = new XrmFakedContext();
            ctx.ProxyTypesAssembly = Assembly.GetAssembly(typeof(Contact));

            var fetchXml = @"<fetch version='1.0' output-format='xml-platform' mapping='logical' distinct='false'>
                               <entity name='contact'>
                                 <attribute name='fullname' />
                                 <attribute name='telephone1' />
                                 <attribute name='contactid' />
                                 <order attribute='fullname' descending='false' />
                                 <filter type='and'>
                                   <condition attribute='anniversary' operator='olderthan-x-months' value='2' />
                                 </filter>
                               </entity>
                             </fetch>";

            var query = XrmFakedContext.TranslateFetchXmlToQueryExpression(ctx, fetchXml);

            Assert.True(query.Criteria != null);
            Assert.Single(query.Criteria.Conditions);
            Assert.Equal("anniversary", query.Criteria.Conditions[0].AttributeName);
            Assert.Equal(ConditionOperator.OlderThanXMonths, query.Criteria.Conditions[0].Operator);

            var date = DateTime.UtcNow;
            var ct1 = new Contact() { Id = Guid.NewGuid(), Anniversary = date.AddMonths(-1) }; //Shouldnt
            var ct2 = new Contact() { Id = Guid.NewGuid(), Anniversary = date.AddMonths(1) }; //Shouldnt
            var ct3 = new Contact() { Id = Guid.NewGuid(), Anniversary = date.AddMonths(-3) }; //Should be returned
            ctx.Initialize(new[] { ct1, ct2, ct3 });
            var service = ctx.GetOrganizationService();

            var collection = service.RetrieveMultiple(new FetchExpression(fetchXml));

            Assert.Single(collection.Entities);
            var retrievedUser = collection.Entities[0].Id;
            Assert.Equal(retrievedUser, ct3.Id);
        }

#if !FAKE_XRM_EASY && !FAKE_XRM_EASY_2013
        [Fact]
        public void FetchXml_Operator_Older_Than_X_Minutes_Translation()
        {
            var ctx = new XrmFakedContext();
            ctx.ProxyTypesAssembly = Assembly.GetAssembly(typeof(Contact));

            var fetchXml = @"<fetch version='1.0' output-format='xml-platform' mapping='logical' distinct='false'>
                              <entity name='contact'>
                                    <attribute name='fullname' />
                                    <attribute name='telephone1' />
                                    <attribute name='contactid' />
                                        <filter type='and'>
                                            <condition attribute='birthdate' operator='olderthan-x-minutes' value='3' />
                                        </filter>
                                  </entity>
                            </fetch>";

            var query = XrmFakedContext.TranslateFetchXmlToQueryExpression(ctx, fetchXml);

            Assert.True(query.Criteria != null);
            Assert.Equal(1, query.Criteria.Conditions.Count);
            Assert.Equal("birthdate", query.Criteria.Conditions[0].AttributeName);
            Assert.Equal(ConditionOperator.OlderThanXMinutes, query.Criteria.Conditions[0].Operator);
            Assert.Equal(3, query.Criteria.Conditions[0].Values[0]);
        }

        [Fact]
        public void FetchXml_Operator_Older_Than_X_Minutes_Execution()
        {
            var ctx = new XrmFakedContext();
            ctx.ProxyTypesAssembly = Assembly.GetAssembly(typeof(Contact));

            var fetchXml = @"<fetch version='1.0' output-format='xml-platform' mapping='logical' distinct='false'>
                               <entity name='contact'>
                                 <attribute name='fullname' />
                                 <attribute name='telephone1' />
                                 <attribute name='contactid' />
                                 <order attribute='fullname' descending='false' />
                                 <filter type='and'>
                                   <condition attribute='anniversary' operator='olderthan-x-minutes' value='2' />
                                 </filter>
                               </entity>
                             </fetch>";

            var query = XrmFakedContext.TranslateFetchXmlToQueryExpression(ctx, fetchXml);

            Assert.True(query.Criteria != null);
            Assert.Single(query.Criteria.Conditions);
            Assert.Equal("anniversary", query.Criteria.Conditions[0].AttributeName);
            Assert.Equal(ConditionOperator.OlderThanXMinutes, query.Criteria.Conditions[0].Operator);

            var date = DateTime.UtcNow;
            var ct1 = new Contact() { Id = Guid.NewGuid(), Anniversary = date.AddMinutes(-1) }; //Shouldnt
            var ct2 = new Contact() { Id = Guid.NewGuid(), Anniversary = date.AddMinutes(1) }; //Shouldnt
            var ct3 = new Contact() { Id = Guid.NewGuid(), Anniversary = date.AddMinutes(-3) }; //Should be returned
            ctx.Initialize(new[] { ct1, ct2, ct3 });
            var service = ctx.GetOrganizationService();

            var collection = service.RetrieveMultiple(new FetchExpression(fetchXml));

            Assert.Single(collection.Entities);
            var retrievedUser = collection.Entities[0].Id;
            Assert.Equal(retrievedUser, ct3.Id);
        }

        [Fact]
        public void FetchXml_Operator_Older_Than_X_Hours_Translation()
        {
            var ctx = new XrmFakedContext();
            ctx.ProxyTypesAssembly = Assembly.GetAssembly(typeof(Contact));

            var fetchXml = @"<fetch version='1.0' output-format='xml-platform' mapping='logical' distinct='false'>
                              <entity name='contact'>
                                    <attribute name='fullname' />
                                    <attribute name='telephone1' />
                                    <attribute name='contactid' />
                                        <filter type='and'>
                                            <condition attribute='birthdate' operator='olderthan-x-hours' value='3' />
                                        </filter>
                                  </entity>
                            </fetch>";

            var query = XrmFakedContext.TranslateFetchXmlToQueryExpression(ctx, fetchXml);

            Assert.True(query.Criteria != null);
            Assert.Equal(1, query.Criteria.Conditions.Count);
            Assert.Equal("birthdate", query.Criteria.Conditions[0].AttributeName);
            Assert.Equal(ConditionOperator.OlderThanXHours, query.Criteria.Conditions[0].Operator);
            Assert.Equal(3, query.Criteria.Conditions[0].Values[0]);
        }

        [Fact]
        public void FetchXml_Operator_Older_Than_X_Hours_Execution()
        {
            var ctx = new XrmFakedContext();
            ctx.ProxyTypesAssembly = Assembly.GetAssembly(typeof(Contact));

            var fetchXml = @"<fetch version='1.0' output-format='xml-platform' mapping='logical' distinct='false'>
                               <entity name='contact'>
                                 <attribute name='fullname' />
                                 <attribute name='telephone1' />
                                 <attribute name='contactid' />
                                 <order attribute='fullname' descending='false' />
                                 <filter type='and'>
                                   <condition attribute='anniversary' operator='olderthan-x-hours' value='2' />
                                 </filter>
                               </entity>
                             </fetch>";

            var query = XrmFakedContext.TranslateFetchXmlToQueryExpression(ctx, fetchXml);

            Assert.True(query.Criteria != null);
            Assert.Single(query.Criteria.Conditions);
            Assert.Equal("anniversary", query.Criteria.Conditions[0].AttributeName);
            Assert.Equal(ConditionOperator.OlderThanXHours, query.Criteria.Conditions[0].Operator);

            var date = DateTime.UtcNow;
            var ct1 = new Contact() { Id = Guid.NewGuid(), Anniversary = date.AddHours(-1) }; //Shouldnt
            var ct2 = new Contact() { Id = Guid.NewGuid(), Anniversary = date.AddHours(1) }; //Shouldnt
            var ct3 = new Contact() { Id = Guid.NewGuid(), Anniversary = date.AddHours(-3) }; //Should be returned
            ctx.Initialize(new[] { ct1, ct2, ct3 });
            var service = ctx.GetOrganizationService();

            var collection = service.RetrieveMultiple(new FetchExpression(fetchXml));

            Assert.Single(collection.Entities);
            var retrievedUser = collection.Entities[0].Id;
            Assert.Equal(retrievedUser, ct3.Id);
        }

        [Fact]
        public void FetchXml_Operator_Older_Than_X_Days_Translation()
        {
            var ctx = new XrmFakedContext();
            ctx.ProxyTypesAssembly = Assembly.GetAssembly(typeof(Contact));

            var fetchXml = @"<fetch version='1.0' output-format='xml-platform' mapping='logical' distinct='false'>
                              <entity name='contact'>
                                    <attribute name='fullname' />
                                    <attribute name='telephone1' />
                                    <attribute name='contactid' />
                                        <filter type='and'>
                                            <condition attribute='birthdate' operator='olderthan-x-days' value='3' />
                                        </filter>
                                  </entity>
                            </fetch>";

            var query = XrmFakedContext.TranslateFetchXmlToQueryExpression(ctx, fetchXml);

            Assert.True(query.Criteria != null);
            Assert.Equal(1, query.Criteria.Conditions.Count);
            Assert.Equal("birthdate", query.Criteria.Conditions[0].AttributeName);
            Assert.Equal(ConditionOperator.OlderThanXDays, query.Criteria.Conditions[0].Operator);
            Assert.Equal(3, query.Criteria.Conditions[0].Values[0]);
        }

        [Fact]
        public void FetchXml_Operator_Older_Than_X_Days_Execution()
        {
            var ctx = new XrmFakedContext();
            ctx.ProxyTypesAssembly = Assembly.GetAssembly(typeof(Contact));

            var fetchXml = @"<fetch version='1.0' output-format='xml-platform' mapping='logical' distinct='false'>
                               <entity name='contact'>
                                 <attribute name='fullname' />
                                 <attribute name='telephone1' />
                                 <attribute name='contactid' />
                                 <order attribute='fullname' descending='false' />
                                 <filter type='and'>
                                   <condition attribute='anniversary' operator='olderthan-x-days' value='2' />
                                 </filter>
                               </entity>
                             </fetch>";

            var query = XrmFakedContext.TranslateFetchXmlToQueryExpression(ctx, fetchXml);

            Assert.True(query.Criteria != null);
            Assert.Single(query.Criteria.Conditions);
            Assert.Equal("anniversary", query.Criteria.Conditions[0].AttributeName);
            Assert.Equal(ConditionOperator.OlderThanXDays, query.Criteria.Conditions[0].Operator);

            var date = DateTime.UtcNow;
            var ct1 = new Contact() { Id = Guid.NewGuid(), Anniversary = date.AddDays(-1) }; //Shouldnt
            var ct2 = new Contact() { Id = Guid.NewGuid(), Anniversary = date.AddDays(1) }; //Shouldnt
            var ct3 = new Contact() { Id = Guid.NewGuid(), Anniversary = date.AddDays(-3) }; //Should be returned
            ctx.Initialize(new[] { ct1, ct2, ct3 });
            var service = ctx.GetOrganizationService();

            var collection = service.RetrieveMultiple(new FetchExpression(fetchXml));

            Assert.Single(collection.Entities);
            var retrievedUser = collection.Entities[0].Id;
            Assert.Equal(retrievedUser, ct3.Id);
        }

        [Fact]
        public void FetchXml_Operator_Older_Than_X_Weeks_Translation()
        {
            var ctx = new XrmFakedContext();
            ctx.ProxyTypesAssembly = Assembly.GetAssembly(typeof(Contact));

            var fetchXml = @"<fetch version='1.0' output-format='xml-platform' mapping='logical' distinct='false'>
                              <entity name='contact'>
                                    <attribute name='fullname' />
                                    <attribute name='telephone1' />
                                    <attribute name='contactid' />
                                        <filter type='and'>
                                            <condition attribute='birthdate' operator='olderthan-x-weeks' value='3' />
                                        </filter>
                                  </entity>
                            </fetch>";

            var query = XrmFakedContext.TranslateFetchXmlToQueryExpression(ctx, fetchXml);

            Assert.True(query.Criteria != null);
            Assert.Equal(1, query.Criteria.Conditions.Count);
            Assert.Equal("birthdate", query.Criteria.Conditions[0].AttributeName);
            Assert.Equal(ConditionOperator.OlderThanXWeeks, query.Criteria.Conditions[0].Operator);
            Assert.Equal(3, query.Criteria.Conditions[0].Values[0]);
        }

        [Fact]
        public void FetchXml_Operator_Older_Than_X_Weeks_Execution()
        {
            var ctx = new XrmFakedContext();
            ctx.ProxyTypesAssembly = Assembly.GetAssembly(typeof(Contact));

            var fetchXml = @"<fetch version='1.0' output-format='xml-platform' mapping='logical' distinct='false'>
                               <entity name='contact'>
                                 <attribute name='fullname' />
                                 <attribute name='telephone1' />
                                 <attribute name='contactid' />
                                 <order attribute='fullname' descending='false' />
                                 <filter type='and'>
                                   <condition attribute='anniversary' operator='olderthan-x-weeks' value='2' />
                                 </filter>
                               </entity>
                             </fetch>";

            var query = XrmFakedContext.TranslateFetchXmlToQueryExpression(ctx, fetchXml);

            Assert.True(query.Criteria != null);
            Assert.Single(query.Criteria.Conditions);
            Assert.Equal("anniversary", query.Criteria.Conditions[0].AttributeName);
            Assert.Equal(ConditionOperator.OlderThanXWeeks, query.Criteria.Conditions[0].Operator);

            var date = DateTime.UtcNow;
            var ct1 = new Contact() { Id = Guid.NewGuid(), Anniversary = date.AddDays(-7) }; //Shouldnt
            var ct2 = new Contact() { Id = Guid.NewGuid(), Anniversary = date.AddDays(7) }; //Shouldnt
            var ct3 = new Contact() { Id = Guid.NewGuid(), Anniversary = date.AddDays(-21) }; //Should be returned
            ctx.Initialize(new[] { ct1, ct2, ct3 });
            var service = ctx.GetOrganizationService();

            var collection = service.RetrieveMultiple(new FetchExpression(fetchXml));

            Assert.Single(collection.Entities);
            var retrievedUser = collection.Entities[0].Id;
            Assert.Equal(retrievedUser, ct3.Id);
        }

        [Fact]
        public void FetchXml_Operator_Older_Than_X_Years_Translation()
        {
            var ctx = new XrmFakedContext();
            ctx.ProxyTypesAssembly = Assembly.GetAssembly(typeof(Contact));

            var fetchXml = @"<fetch version='1.0' output-format='xml-platform' mapping='logical' distinct='false'>
                              <entity name='contact'>
                                    <attribute name='fullname' />
                                    <attribute name='telephone1' />
                                    <attribute name='contactid' />
                                        <filter type='and'>
                                            <condition attribute='birthdate' operator='olderthan-x-years' value='3' />
                                        </filter>
                                  </entity>
                            </fetch>";

            var query = XrmFakedContext.TranslateFetchXmlToQueryExpression(ctx, fetchXml);

            Assert.True(query.Criteria != null);
            Assert.Equal(1, query.Criteria.Conditions.Count);
            Assert.Equal("birthdate", query.Criteria.Conditions[0].AttributeName);
            Assert.Equal(ConditionOperator.OlderThanXYears, query.Criteria.Conditions[0].Operator);
            Assert.Equal(3, query.Criteria.Conditions[0].Values[0]);
        }

        [Fact]
        public void FetchXml_Operator_Older_Than_X_Years_Execution()
        {
            var ctx = new XrmFakedContext();
            ctx.ProxyTypesAssembly = Assembly.GetAssembly(typeof(Contact));

            var fetchXml = @"<fetch version='1.0' output-format='xml-platform' mapping='logical' distinct='false'>
                               <entity name='contact'>
                                 <attribute name='fullname' />
                                 <attribute name='telephone1' />
                                 <attribute name='contactid' />
                                 <order attribute='fullname' descending='false' />
                                 <filter type='and'>
                                   <condition attribute='anniversary' operator='olderthan-x-years' value='2' />
                                 </filter>
                               </entity>
                             </fetch>";

            var query = XrmFakedContext.TranslateFetchXmlToQueryExpression(ctx, fetchXml);

            Assert.True(query.Criteria != null);
            Assert.Single(query.Criteria.Conditions);
            Assert.Equal("anniversary", query.Criteria.Conditions[0].AttributeName);
            Assert.Equal(ConditionOperator.OlderThanXYears, query.Criteria.Conditions[0].Operator);

            var date = DateTime.UtcNow;
            var ct1 = new Contact() { Id = Guid.NewGuid(), Anniversary = date.AddYears(-1) }; //Shouldnt
            var ct2 = new Contact() { Id = Guid.NewGuid(), Anniversary = date.AddYears(1) }; //Shouldnt
            var ct3 = new Contact() { Id = Guid.NewGuid(), Anniversary = date.AddYears(-3) }; //Should be returned
            ctx.Initialize(new[] { ct1, ct2, ct3 });
            var service = ctx.GetOrganizationService();

            var collection = service.RetrieveMultiple(new FetchExpression(fetchXml));

            Assert.Single(collection.Entities);
            var retrievedUser = collection.Entities[0].Id;
            Assert.Equal(retrievedUser, ct3.Id);
        }
#endif

        [Fact]
        public void FetchXml_Operator_Last_Seven_Days_Translation()
        {
            var ctx = new XrmFakedContext();
            ctx.ProxyTypesAssembly = Assembly.GetAssembly(typeof(Contact));

            var fetchXml = @"<fetch version='1.0' output-format='xml-platform' mapping='logical' distinct='false'>
                              <entity name='contact'>
                                    <attribute name='fullname' />
                                    <attribute name='telephone1' />
                                    <attribute name='contactid' />
                                        <filter type='and'>
                                            <condition attribute='createdon' operator='last-seven-days' />
                                        </filter>
                                  </entity>
                            </fetch>";

            var query = XrmFakedContext.TranslateFetchXmlToQueryExpression(ctx, fetchXml);

            Assert.True(query.Criteria != null);
            Assert.Equal(1, query.Criteria.Conditions.Count);
            Assert.Equal("createdon", query.Criteria.Conditions[0].AttributeName);
            Assert.Equal(ConditionOperator.Last7Days, query.Criteria.Conditions[0].Operator);
            Assert.Equal(0, query.Criteria.Conditions[0].Values.Count);
        }

        [Fact]
        public void FetchXml_Operator_Last_Seven_Days_Execution()
        {
            var ctx = new XrmFakedContext();
            ctx.ProxyTypesAssembly = Assembly.GetAssembly(typeof(Contact));

            var fetchXml = @"<fetch version='1.0' output-format='xml-platform' mapping='logical' distinct='false'>
                              <entity name='contact'>
                                    <attribute name='fullname' />
                                    <attribute name='telephone1' />
                                    <attribute name='contactid' />
                                        <filter type='and'>
                                            <condition attribute='birthdate' operator='last-seven-days' />
                                        </filter>
                                  </entity>
                            </fetch>";

            var date = DateTime.UtcNow;

            var ct1 = new Contact() { Id = Guid.NewGuid(), BirthDate = date.AddDays(-1) }; //Should be returned
            var ct2 = new Contact() { Id = Guid.NewGuid(), BirthDate = date.AddDays(-8) }; //Shouldn't be returned
            var ct3 = new Contact() { Id = Guid.NewGuid(), BirthDate = date.AddDays(1) }; //Shouldn't be returned
            ctx.Initialize(new[] { ct1, ct2, ct3 });
            var service = ctx.GetOrganizationService();

            var collection = service.RetrieveMultiple(new FetchExpression(fetchXml));

            Assert.Equal(1, collection.Entities.Count);
            Assert.Equal(ct1.Id, collection.Entities[0].Id);
        }

        [Fact]
        public void FetchXml_Operator_Ge_Execution()
        {
            var ctx = new XrmFakedContext();

            var fetchXml = @"<fetch version='1.0' output-format='xml-platform' mapping='logical' distinct='false'>
                              <entity name='contact'>
                                    <attribute name='address1_longitude' />
                                        <filter type='and'>
                                            <condition attribute='address1_longitude' operator='ge' value='1.2345' />
                                        </filter>
                                  </entity>
                            </fetch>";

            var ct1 = new Contact() { Id = Guid.NewGuid(), Address1_Longitude = 1.23 };
            var ct2 = new Contact() { Id = Guid.NewGuid(), Address1_Longitude = 1.33 };
            var ct3 = new Contact() { Id = Guid.NewGuid(), Address1_Longitude = 1.2345 };
            ctx.Initialize(new[] { ct1, ct2, ct3 });
            var service = ctx.GetOrganizationService();

            var collection = service.RetrieveMultiple(new FetchExpression(fetchXml));

            Assert.Equal(2, collection.Entities.Count);
            Assert.Equal(1.33, collection.Entities[0]["address1_longitude"]);
            Assert.Equal(1.2345, collection.Entities[1]["address1_longitude"]);
        }

        [Fact]
        public void FetchXml_Operator_Lt_Translation()
        {
            var ctx = new XrmFakedContext();
            ctx.ProxyTypesAssembly = Assembly.GetAssembly(typeof(Contact));

            var fetchXml = @"<fetch version='1.0' output-format='xml-platform' mapping='logical' distinct='false'>
                              <entity name='contact'>
                                    <attribute name='fullname' />
                                    <attribute name='telephone1' />
                                    <attribute name='contactid' />
                                        <filter type='and'>
                                            <condition attribute='address1_longitude' operator='lt' value='1.2345' />
                                        </filter>
                                  </entity>
                            </fetch>";

            var query = XrmFakedContext.TranslateFetchXmlToQueryExpression(ctx, fetchXml);

            Assert.True(query.Criteria != null);
            Assert.Equal(1, query.Criteria.Conditions.Count);
            Assert.Equal("address1_longitude", query.Criteria.Conditions[0].AttributeName);
            Assert.Equal(ConditionOperator.LessThan, query.Criteria.Conditions[0].Operator);
            Assert.Equal(1.2345, query.Criteria.Conditions[0].Values[0]);
        }

        [Fact]
        public void FetchXml_Operator_Lt_Execution()
        {
            var ctx = new XrmFakedContext();

            var fetchXml = @"<fetch version='1.0' output-format='xml-platform' mapping='logical' distinct='false'>
                              <entity name='contact'>
                                    <attribute name='address1_longitude' />
                                        <filter type='and'>
                                            <condition attribute='address1_longitude' operator='lt' value='1.2345' />
                                        </filter>
                                  </entity>
                            </fetch>";

            var ct1 = new Contact() { Id = Guid.NewGuid(), Address1_Longitude = 1.23 };
            var ct2 = new Contact() { Id = Guid.NewGuid(), Address1_Longitude = 1.33 };
            var ct3 = new Contact() { Id = Guid.NewGuid(), Address1_Longitude = 1.2345 };
            ctx.Initialize(new[] { ct1, ct2, ct3 });
            var service = ctx.GetOrganizationService();

            var collection = service.RetrieveMultiple(new FetchExpression(fetchXml));

            Assert.Equal(1, collection.Entities.Count);
            Assert.Equal(1.23, collection.Entities[0]["address1_longitude"]);
        }

        [Fact]
        public void FetchXml_Operator_Le_Translation()
        {
            var ctx = new XrmFakedContext();
            ctx.ProxyTypesAssembly = Assembly.GetAssembly(typeof(Contact));

            var fetchXml = @"<fetch version='1.0' output-format='xml-platform' mapping='logical' distinct='false'>
                              <entity name='contact'>
                                    <attribute name='fullname' />
                                    <attribute name='telephone1' />
                                    <attribute name='contactid' />
                                        <filter type='and'>
                                            <condition attribute='address1_longitude' operator='le' value='1.2345' />
                                        </filter>
                                  </entity>
                            </fetch>";

            var query = XrmFakedContext.TranslateFetchXmlToQueryExpression(ctx, fetchXml);

            Assert.True(query.Criteria != null);
            Assert.Equal(1, query.Criteria.Conditions.Count);
            Assert.Equal("address1_longitude", query.Criteria.Conditions[0].AttributeName);
            Assert.Equal(ConditionOperator.LessEqual, query.Criteria.Conditions[0].Operator);
            Assert.Equal(1.2345, query.Criteria.Conditions[0].Values[0]);
        }

        [Fact]
        public void FetchXml_Operator_Le_Execution()
        {
            var ctx = new XrmFakedContext();
            var fetchXml = @"<fetch version='1.0' output-format='xml-platform' mapping='logical' distinct='false'>
                              <entity name='contact'>
                                    <attribute name='address1_longitude' />
                                        <filter type='and'>
                                            <condition attribute='address1_longitude' operator='le' value='1.2345' />
                                        </filter>
                                  </entity>
                            </fetch>";
            var ct1 = new Contact() { Id = Guid.NewGuid(), Address1_Longitude = 1.23 };
            var ct2 = new Contact() { Id = Guid.NewGuid(), Address1_Longitude = 1.33 };
            var ct3 = new Contact() { Id = Guid.NewGuid(), Address1_Longitude = 1.2345 };
            ctx.Initialize(new[] { ct1, ct2, ct3 });
            var service = ctx.GetOrganizationService();

            var collection = service.RetrieveMultiple(new FetchExpression(fetchXml));

            Assert.Equal(2, collection.Entities.Count);
            Assert.Equal(1.23, collection.Entities[0]["address1_longitude"]);
            Assert.Equal(1.2345, collection.Entities[1]["address1_longitude"]);
        }

        [Fact]
        public void FetchXml_Operator_On_Translation()
        {
            var ctx = new XrmFakedContext();
            ctx.ProxyTypesAssembly = Assembly.GetAssembly(typeof(Contact));

            var fetchXml = @"<fetch version='1.0' output-format='xml-platform' mapping='logical' distinct='false'>
                              <entity name='contact'>
                                    <attribute name='anniversary' />
                                        <filter type='and'>
                                            <condition attribute='anniversary' operator='on' value='2014-11-23' />
                                        </filter>
                                  </entity>
                            </fetch>";

            var query = XrmFakedContext.TranslateFetchXmlToQueryExpression(ctx, fetchXml);

            Assert.True(query.Criteria != null);
            Assert.Equal(1, query.Criteria.Conditions.Count);
            Assert.Equal("anniversary", query.Criteria.Conditions[0].AttributeName);

            var date = query.Criteria.Conditions[0].Values[0] as DateTime?;

            Assert.Equal(ConditionOperator.On, query.Criteria.Conditions[0].Operator);
            Assert.Equal(2014, date.Value.Year);
            Assert.Equal(11, date.Value.Month);
            Assert.Equal(23, date.Value.Day);
        }

        [Fact]
        public void FetchXml_Operator_On_Execution()
        {
            var ctx = new XrmFakedContext();
            var fetchXml = @"<fetch version='1.0' output-format='xml-platform' mapping='logical' distinct='false'>
                              <entity name='contact'>
                                    <attribute name='anniversary' />
                                        <filter type='and'>
                                            <condition attribute='anniversary' operator='on' value='2014-11-23' />
                                        </filter>
                                  </entity>
                            </fetch>";

            var date = new DateTime(2014, 11, 23);
            var ct1 = new Contact() { Id = Guid.NewGuid(), Anniversary = date };
            var ct2 = new Contact() { Id = Guid.NewGuid(), Anniversary = date.AddDays(1) };
            ctx.Initialize(new[] { ct1, ct2 });
            var service = ctx.GetOrganizationService();

            var collection = service.RetrieveMultiple(new FetchExpression(fetchXml));

            Assert.Equal(1, collection.Entities.Count);
            var retrievedDate = collection.Entities[0]["anniversary"] as DateTime?;
            Assert.Equal(2014, retrievedDate.Value.Year);
            Assert.Equal(11, retrievedDate.Value.Month);
            Assert.Equal(23, retrievedDate.Value.Day);
        }


        [Fact]
        public void FetchXml_Operator_On_Or_Before_Execution()
        {
            var ctx = new XrmFakedContext();
            var fetchXml = @"<fetch version='1.0' output-format='xml-platform' mapping='logical' distinct='false'>
                              <entity name='contact'>
                                    <attribute name='anniversary' />
                                        <filter type='and'>
                                            <condition attribute='anniversary' operator='on-or-before' value='2014-11-23' />
                                        </filter>
                                  </entity>
                            </fetch>";

            var date = new DateTime(2014, 11, 23);
            var ct1 = new Contact() { Id = Guid.NewGuid(), Anniversary = date }; //Should be returned
            var ct2 = new Contact() { Id = Guid.NewGuid(), Anniversary = date.AddDays(-1) }; //Should be returned
            var ct3 = new Contact() { Id = Guid.NewGuid(), Anniversary = date.AddDays(1) }; //Shouldnt
            ctx.Initialize(new[] { ct1, ct2, ct3 });
            var service = ctx.GetOrganizationService();

            var collection = service.RetrieveMultiple(new FetchExpression(fetchXml));

            Assert.Equal(2, collection.Entities.Count);
            var retrievedDateFirst = collection.Entities[0]["anniversary"] as DateTime?;
            var retrievedDateSecond = collection.Entities[1]["anniversary"] as DateTime?;
            Assert.Equal(23, retrievedDateFirst.Value.Day);
            Assert.Equal(22, retrievedDateSecond.Value.Day);
        }

        [Fact]
        public void FetchXml_Operator_On_Or_After_Execution()
        {
            var ctx = new XrmFakedContext();
            var fetchXml = @"<fetch version='1.0' output-format='xml-platform' mapping='logical' distinct='false'>
                              <entity name='contact'>
                                    <attribute name='anniversary' />
                                        <filter type='and'>
                                            <condition attribute='anniversary' operator='on-or-after' value='2014-11-23' />
                                        </filter>
                                  </entity>
                            </fetch>";

            var date = new DateTime(2014, 11, 23);
            var ct1 = new Contact() { Id = Guid.NewGuid(), Anniversary = date }; //Should be returned
            var ct2 = new Contact() { Id = Guid.NewGuid(), Anniversary = date.AddDays(-1) }; //Shouldnt
            var ct3 = new Contact() { Id = Guid.NewGuid(), Anniversary = date.AddDays(1) }; //Should be returned
            ctx.Initialize(new[] { ct1, ct2, ct3 });
            var service = ctx.GetOrganizationService();

            var collection = service.RetrieveMultiple(new FetchExpression(fetchXml));

            Assert.Equal(2, collection.Entities.Count);
            var retrievedDateFirst = collection.Entities[0]["anniversary"] as DateTime?;
            var retrievedDateSecond = collection.Entities[1]["anniversary"] as DateTime?;
            Assert.Equal(23, retrievedDateFirst.Value.Day);
            Assert.Equal(24, retrievedDateSecond.Value.Day);
        }

        [Fact]
        public void FetchXml_Operator_Today_Execution()
        {
            var ctx = new XrmFakedContext();
            var fetchXml = @"<fetch version='1.0' output-format='xml-platform' mapping='logical' distinct='false'>
                              <entity name='contact'>
                                    <attribute name='anniversary' />
                                        <filter type='and'>
                                            <condition attribute='anniversary' operator='today' />
                                        </filter>
                                  </entity>
                            </fetch>";

            var date = DateTime.Today;
            var ct1 = new Contact() { Id = Guid.NewGuid(), Anniversary = date }; //Should be returned
            var ct2 = new Contact() { Id = Guid.NewGuid(), Anniversary = date.AddDays(-1) }; //Shouldnt
            ctx.Initialize(new[] { ct1, ct2 });
            var service = ctx.GetOrganizationService();

            var collection = service.RetrieveMultiple(new FetchExpression(fetchXml));

            Assert.Equal(1, collection.Entities.Count);

            var retrievedDate = collection.Entities[0]["anniversary"] as DateTime?;
            Assert.Equal(retrievedDate, DateTime.Today);
        }

        [Fact]
        public void FetchXml_Operator_Yesterday_Execution()
        {
            var ctx = new XrmFakedContext();
            var fetchXml = @"<fetch version='1.0' output-format='xml-platform' mapping='logical' distinct='false'>
                              <entity name='contact'>
                                    <attribute name='anniversary' />
                                        <filter type='and'>
                                            <condition attribute='anniversary' operator='yesterday' />
                                        </filter>
                                  </entity>
                            </fetch>";

            var date = DateTime.Today;
            var ct1 = new Contact() { Id = Guid.NewGuid(), Anniversary = date }; //Shouldnt 
            var ct2 = new Contact() { Id = Guid.NewGuid(), Anniversary = date.AddDays(-1) }; //Should be returned
            ctx.Initialize(new[] { ct1, ct2 });
            var service = ctx.GetOrganizationService();

            var collection = service.RetrieveMultiple(new FetchExpression(fetchXml));

            Assert.Equal(1, collection.Entities.Count);

            var retrievedDate = collection.Entities[0]["anniversary"] as DateTime?;
            Assert.Equal(retrievedDate, DateTime.Today.AddDays(-1));
        }

        [Fact]
        public void FetchXml_Operator_Tomorrow_Execution()
        {
            var ctx = new XrmFakedContext();
            var fetchXml = @"<fetch version='1.0' output-format='xml-platform' mapping='logical' distinct='false'>
                              <entity name='contact'>
                                    <attribute name='anniversary' />
                                        <filter type='and'>
                                            <condition attribute='anniversary' operator='tomorrow' />
                                        </filter>
                                  </entity>
                            </fetch>";

            var date = DateTime.Today;
            var ct1 = new Contact() { Id = Guid.NewGuid(), Anniversary = date }; //Shouldnt 
            var ct2 = new Contact() { Id = Guid.NewGuid(), Anniversary = date.AddDays(1) }; //Should be returned
            ctx.Initialize(new[] { ct1, ct2 });
            var service = ctx.GetOrganizationService();

            var collection = service.RetrieveMultiple(new FetchExpression(fetchXml));

            Assert.Equal(1, collection.Entities.Count);

            var retrievedDate = collection.Entities[0]["anniversary"] as DateTime?;
            Assert.Equal(retrievedDate, DateTime.Today.AddDays(1));
        }

        [Fact]
        public void FetchXml_Operator_Between_Translation()
        {
            var ctx = new XrmFakedContext();
            ctx.ProxyTypesAssembly = Assembly.GetAssembly(typeof(Contact));

            var fetchXml = @"<fetch version='1.0' output-format='xml-platform' mapping='logical' distinct='false'>
                              <entity name='contact'>
                                    <attribute name='anniversary' />
                                        <filter type='and'>
                                            <condition attribute='anniversary' operator='between'>
                                                <value>2013-05-17 00:00:00</value>
				                                <value>2013-05-20 14:40:00</value>
                                            </condition>
                                        </filter>
                                  </entity>
                            </fetch>";

            var query = XrmFakedContext.TranslateFetchXmlToQueryExpression(ctx, fetchXml);

            Assert.True(query.Criteria != null);
            Assert.Equal(1, query.Criteria.Conditions.Count);
            Assert.Equal("anniversary", query.Criteria.Conditions[0].AttributeName);
            Assert.Equal(ConditionOperator.Between, query.Criteria.Conditions[0].Operator);
            Assert.Equal(new DateTime(2013, 5, 17), query.Criteria.Conditions[0].Values[0]);
            Assert.Equal(new DateTime(2013, 5, 20, 14, 40, 0), query.Criteria.Conditions[0].Values[1]);
        }

        [Fact]
        public void FetchXml_Operator_Between_Execution_Without_Exact_Values_Raises_Exception()
        {
            var ctx = new XrmFakedContext();
            var service = ctx.GetOrganizationService();

            var fetchXml = @"<fetch version='1.0' output-format='xml-platform' mapping='logical' distinct='false'>
                              <entity name='contact'>
                                    <attribute name='anniversary' />
                                        <filter type='and'>
                                            <condition attribute='anniversary' operator='between'>
                                            </condition>
                                        </filter>
                                  </entity>
                            </fetch>";

            Assert.Throws<Exception>(() => service.RetrieveMultiple(new FetchExpression(fetchXml)));

            fetchXml = @"<fetch version='1.0' output-format='xml-platform' mapping='logical' distinct='false'>
                              <entity name='contact'>
                                    <attribute name='anniversary' />
                                        <filter type='and'>
                                            <condition attribute='anniversary' operator='between'>
                                                <value>2013-05-17 00:00:00</value>
                                            </condition>
                                        </filter>
                                  </entity>
                            </fetch>";

            Assert.Throws<Exception>(() => service.RetrieveMultiple(new FetchExpression(fetchXml)));
        }

        [Fact]
        public void FetchXml_Operator_Between_Execution()
        {
            var ctx = new XrmFakedContext();
            var fetchXml = @"<fetch version='1.0' output-format='xml-platform' mapping='logical' distinct='false'>
                              <entity name='contact'>
                                    <attribute name='anniversary' />
                                        <filter type='and'>
                                            <condition attribute='anniversary' operator='between'>
                                                <value>2013-05-17 00:00:00</value>
				                                <value>2013-05-20 14:40:00</value>
                                            </condition>
                                        </filter>
                                  </entity>
                            </fetch>";

            var date = DateTime.Today;
            var ct1 = new Contact() { Id = Guid.NewGuid(), Anniversary = date }; //Shouldnt 
            var ct2 = new Contact() { Id = Guid.NewGuid(), Anniversary = new DateTime(2013, 05, 19) }; //Should be returned
            ctx.Initialize(new[] { ct1, ct2 });
            var service = ctx.GetOrganizationService();

            var collection = service.RetrieveMultiple(new FetchExpression(fetchXml));

            Assert.Equal(1, collection.Entities.Count);

            var retrievedDate = collection.Entities[0]["anniversary"] as DateTime?;
            Assert.Equal(retrievedDate, new DateTime(2013, 05, 19));
        }

        [Fact]
        public void FetchXml_Operator_NotBetween_Translation()
        {
            var ctx = new XrmFakedContext();
            ctx.ProxyTypesAssembly = Assembly.GetAssembly(typeof(Contact));

            var fetchXml = @"<fetch version='1.0' output-format='xml-platform' mapping='logical' distinct='false'>
                              <entity name='contact'>
                                    <attribute name='anniversary' />
                                        <filter type='and'>
                                            <condition attribute='anniversary' operator='not-between'>
                                                <value>2013-05-17 00:00:00</value>
				                                <value>2013-05-20 14:40:00</value>
                                            </condition>
                                        </filter>
                                  </entity>
                            </fetch>";

            var query = XrmFakedContext.TranslateFetchXmlToQueryExpression(ctx, fetchXml);

            Assert.True(query.Criteria != null);
            Assert.Equal(1, query.Criteria.Conditions.Count);
            Assert.Equal("anniversary", query.Criteria.Conditions[0].AttributeName);
            Assert.Equal(ConditionOperator.NotBetween, query.Criteria.Conditions[0].Operator);
            Assert.Equal(new DateTime(2013, 5, 17), query.Criteria.Conditions[0].Values[0]);
            Assert.Equal(new DateTime(2013, 5, 20, 14, 40, 0), query.Criteria.Conditions[0].Values[1]);
        }

        [Fact]
        public void FetchXml_Operator_NotBetween_Execution_Without_Exact_Values_Raises_Exception()
        {
            var ctx = new XrmFakedContext();
            var service = ctx.GetOrganizationService();

            var fetchXml = @"<fetch version='1.0' output-format='xml-platform' mapping='logical' distinct='false'>
                              <entity name='contact'>
                                    <attribute name='anniversary' />
                                        <filter type='and'>
                                            <condition attribute='anniversary' operator='not-between'>
                                            </condition>
                                        </filter>
                                  </entity>
                            </fetch>";

            Assert.Throws<Exception>(() => service.RetrieveMultiple(new FetchExpression(fetchXml)));

            fetchXml = @"<fetch version='1.0' output-format='xml-platform' mapping='logical' distinct='false'>
                              <entity name='contact'>
                                    <attribute name='anniversary' />
                                        <filter type='and'>
                                            <condition attribute='anniversary' operator='not-between'>
                                                <value>2013-05-17 00:00:00</value>
                                            </condition>
                                        </filter>
                                  </entity>
                            </fetch>";

            Assert.Throws<Exception>(() => service.RetrieveMultiple(new FetchExpression(fetchXml)));
        }

        [Fact]
        public void FetchXml_Operator_NotBetween_Execution()
        {
            var ctx = new XrmFakedContext();
            var fetchXml = @"<fetch version='1.0' output-format='xml-platform' mapping='logical' distinct='false'>
                              <entity name='contact'>
                                    <attribute name='anniversary' />
                                        <filter type='and'>
                                            <condition attribute='anniversary' operator='not-between'>
                                                <value>2013-05-17 00:00:00</value>
				                                <value>2013-05-20 14:40:00</value>
                                            </condition>
                                        </filter>
                                  </entity>
                            </fetch>";

            var date = DateTime.Today;
            var ct1 = new Contact() { Id = Guid.NewGuid(), Anniversary = date }; //Should
            var ct2 = new Contact() { Id = Guid.NewGuid(), Anniversary = new DateTime(2013, 05, 19) }; //Shouldnt
            ctx.Initialize(new[] { ct1, ct2 });
            var service = ctx.GetOrganizationService();

            var collection = service.RetrieveMultiple(new FetchExpression(fetchXml));

            Assert.Equal(1, collection.Entities.Count);

            var retrievedDate = collection.Entities[0]["anniversary"] as DateTime?;
            Assert.Equal(retrievedDate, date);
        }

        [Fact]
        public void FetchXml_Operator_ThisYear_Execution()
        {
            var ctx = new XrmFakedContext();
            var fetchXml = @"<fetch version='1.0' output-format='xml-platform' mapping='logical' distinct='false'>
                              <entity name='contact'>
                                    <attribute name='anniversary' />
                                        <filter type='and'>
                                            <condition attribute='anniversary' operator='this-year' />
                                        </filter>
                                  </entity>
                            </fetch>";

            var today = DateTime.Today;
            var thisYear = today.Year;
            var ct1 = new Contact() { Id = Guid.NewGuid(), Anniversary = today }; //Today - Should be returned
            var ct2 = new Contact() { Id = Guid.NewGuid(), Anniversary = new DateTime(thisYear, 1, 1) };        // First day of this year - should be returned
            var ct3 = new Contact() { Id = Guid.NewGuid(), Anniversary = new DateTime(thisYear, 12, 31) };      // Last day of this year - should be returned
            var ct4 = new Contact() { Id = Guid.NewGuid(), Anniversary = today.AddYears(-1) };                  // One year ago - should not be returned
            var ct5 = new Contact() { Id = Guid.NewGuid(), Anniversary = today.AddYears(1) };                   // One year in the future - should not be returned
            var ct6 = new Contact() { Id = Guid.NewGuid(), Anniversary = new DateTime(thisYear + 1, 1, 1) };      // First day of next year - should not be returned
            var ct7 = new Contact() { Id = Guid.NewGuid(), Anniversary = new DateTime(thisYear - 1, 12, 31) };    // Last day of last year - should not be returned
            ctx.Initialize(new[] { ct1, ct2, ct3, ct4, ct5, ct6, ct7 });
            var service = ctx.GetOrganizationService();

            var collection = service.RetrieveMultiple(new FetchExpression(fetchXml));

            Assert.Equal(3, collection.Entities.Count);

            Assert.Equal(((DateTime)collection.Entities[0]["anniversary"]).Year, thisYear);
            Assert.Equal(((DateTime)collection.Entities[1]["anniversary"]).Year, thisYear);
            Assert.Equal(((DateTime)collection.Entities[2]["anniversary"]).Year, thisYear);
        }

        [Fact]
        public void FetchXml_Operator_ThisMonth_Execution()
        {
            var ctx = new XrmFakedContext();
            var fetchXml = @"<fetch version='1.0' output-format='xml-platform' mapping='logical' distinct='false'>
                              <entity name='contact'>
                                    <attribute name='anniversary' />
                                        <filter type='and'>
                                            <condition attribute='anniversary' operator='this-month' />
                                        </filter>
                                  </entity>
                            </fetch>";

            var today = DateTime.Today;
            var thisYear = today.Year;
            var thisMonth = today.Month;
            var ct1 = new Contact() { Id = Guid.NewGuid(), Anniversary = today }; //Today - Should be returned
            var ct2 = new Contact() { Id = Guid.NewGuid(), Anniversary = new DateTime(thisYear, thisMonth, 1) };                            // First day of this month - should be returned
            var ct3 = new Contact() { Id = Guid.NewGuid(), Anniversary = new DateTime(thisYear, thisMonth, 1).AddMonths(1).AddDays(-1) };   // Last day of this month - should be returned
            var ct4 = new Contact() { Id = Guid.NewGuid(), Anniversary = new DateTime(thisYear, thisMonth, 1).AddMonths(1) };               // First day of next month - should not be returned
            var ct5 = new Contact() { Id = Guid.NewGuid(), Anniversary = new DateTime(thisYear, thisMonth, 1).AddDays(-1) };                // Last day of previous month - should not be returned
            var ct6 = new Contact() { Id = Guid.NewGuid(), Anniversary = today.AddYears(1) };                                               // One year in the future - should not be returned
            var ct7 = new Contact() { Id = Guid.NewGuid(), Anniversary = today.AddYears(1) };                                               // One year in the past - should not be returned
            ctx.Initialize(new[] { ct1, ct2, ct3, ct4, ct5, ct6, ct7 });
            var service = ctx.GetOrganizationService();

            var collection = service.RetrieveMultiple(new FetchExpression(fetchXml));

            Assert.Equal(3, collection.Entities.Count);

            Assert.Equal(((DateTime)collection.Entities[0]["anniversary"]).Month, thisMonth);
            Assert.Equal(((DateTime)collection.Entities[1]["anniversary"]).Month, thisMonth);
            Assert.Equal(((DateTime)collection.Entities[2]["anniversary"]).Month, thisMonth);
        }

        [Fact]
        public void FetchXml_Operator_LastMonth_Execution()
        {
            var ctx = new XrmFakedContext();
            var fetchXml = @"<fetch version='1.0' output-format='xml-platform' mapping='logical' distinct='false'>
                              <entity name='contact'>
                                    <attribute name='anniversary' />
                                        <filter type='and'>
                                            <condition attribute='anniversary' operator='last-month' />
                                        </filter>
                                  </entity>
                            </fetch>";

            var today = DateTime.Today;
            var thisYear = today.Year;
            var thisMonth = today.Month;
            var lastMonth = new DateTime(thisYear, thisMonth, 1).AddMonths(-1).Month;
            var ct1 = new Contact() { Id = Guid.NewGuid(), Anniversary = today };                                                           // Today - Should not be returned
            var ct2 = new Contact() { Id = Guid.NewGuid(), Anniversary = new DateTime(thisYear, thisMonth, 1) };                            // First day of this month - should not be returned
            var ct3 = new Contact() { Id = Guid.NewGuid(), Anniversary = new DateTime(thisYear, thisMonth, 1).AddMonths(1).AddDays(-1) };   // Last day of this month - should not be returned
            var ct4 = new Contact() { Id = Guid.NewGuid(), Anniversary = new DateTime(thisYear, thisMonth, 1).AddMonths(1) };               // First day of next month - should not be returned
            var ct5 = new Contact() { Id = Guid.NewGuid(), Anniversary = new DateTime(thisYear, thisMonth, 1).AddMonths(-1) };              // First day of last month - should be returned
            var ct6 = new Contact() { Id = Guid.NewGuid(), Anniversary = new DateTime(thisYear, thisMonth, 1).AddDays(-1) };                // Last day of last month - should be returned
            ctx.Initialize(new[] { ct1, ct2, ct3, ct4, ct5, ct6 });
            var service = ctx.GetOrganizationService();

            var collection = service.RetrieveMultiple(new FetchExpression(fetchXml));

            Assert.Equal(2, collection.Entities.Count);

            Assert.Equal(((DateTime)collection.Entities[0]["anniversary"]).Month, lastMonth);
            Assert.Equal(((DateTime)collection.Entities[1]["anniversary"]).Month, lastMonth);
        }

        [Fact]
        public void FetchXml_Operator_NextMonth_Execution()
        {
            var ctx = new XrmFakedContext();
            var fetchXml = @"<fetch version='1.0' output-format='xml-platform' mapping='logical' distinct='false'>
                              <entity name='contact'>
                                    <attribute name='anniversary' />
                                        <filter type='and'>
                                            <condition attribute='anniversary' operator='next-month' />
                                        </filter>
                                  </entity>
                            </fetch>";

            var today = DateTime.Today;
            var thisYear = today.Year;
            var thisMonth = today.Month;
            var nextMonth = new DateTime(thisYear, thisMonth, 1).AddMonths(1).Month;
            var ct1 = new Contact() { Id = Guid.NewGuid(), Anniversary = today };                                                           // Today - Should not be returned
            var ct2 = new Contact() { Id = Guid.NewGuid(), Anniversary = new DateTime(thisYear, thisMonth, 1) };                            // First day of this month - should not be returned
            var ct3 = new Contact() { Id = Guid.NewGuid(), Anniversary = new DateTime(thisYear, thisMonth, 1).AddMonths(1).AddDays(-1) };   // Last day of this month - should not be returned
            var ct4 = new Contact() { Id = Guid.NewGuid(), Anniversary = new DateTime(thisYear, thisMonth, 1).AddMonths(1) };               // First day of next month - should be returned 
            var ct5 = new Contact() { Id = Guid.NewGuid(), Anniversary = new DateTime(thisYear, thisMonth, 1).AddMonths(2).AddDays(-1) };   // Last day of next month - should be returned 
            var ct6 = new Contact() { Id = Guid.NewGuid(), Anniversary = new DateTime(thisYear, thisMonth, 1).AddDays(-1) };                // Last day of last month - should not be returned
            var ct7 = new Contact() { Id = Guid.NewGuid(), Anniversary = new DateTime(thisYear, thisMonth, 1).AddMonths(-1) };              // First day of last month - should not be returned

            ctx.Initialize(new[] { ct1, ct2, ct3, ct4, ct5, ct6, ct7 });
            var service = ctx.GetOrganizationService();

            var collection = service.RetrieveMultiple(new FetchExpression(fetchXml));

            Assert.Equal(2, collection.Entities.Count);

            Assert.Equal(((DateTime)collection.Entities[0]["anniversary"]).Month, nextMonth);
            Assert.Equal(((DateTime)collection.Entities[1]["anniversary"]).Month, nextMonth);
        }

        [Fact]
        public void FetchXml_Operator_LastYear_Execution()
        {
            var ctx = new XrmFakedContext();
            var fetchXml = @"<fetch version='1.0' output-format='xml-platform' mapping='logical' distinct='false'>
                              <entity name='contact'>
                                    <attribute name='anniversary' />
                                        <filter type='and'>
                                            <condition attribute='anniversary' operator='last-year' />
                                        </filter>
                                  </entity>
                            </fetch>";

            var today = DateTime.Today;
            var thisYear = today.Year;
            var ct1 = new Contact() { Id = Guid.NewGuid(), Anniversary = today };                               //Today - Should not be returned
            var ct2 = new Contact() { Id = Guid.NewGuid(), Anniversary = new DateTime(thisYear, 1, 1) };        // First day of this year - should not be returned
            var ct3 = new Contact() { Id = Guid.NewGuid(), Anniversary = new DateTime(thisYear, 12, 31) };      // Last day of this year - should not be returned
            var ct4 = new Contact() { Id = Guid.NewGuid(), Anniversary = today.AddYears(-1) };                  // One year ago - should be returned
            var ct5 = new Contact() { Id = Guid.NewGuid(), Anniversary = today.AddYears(1) };                   // One year in the future - should not be returned
            var ct6 = new Contact() { Id = Guid.NewGuid(), Anniversary = new DateTime(thisYear - 1, 1, 1) };    // First day of last year - should be returned
            var ct7 = new Contact() { Id = Guid.NewGuid(), Anniversary = new DateTime(thisYear - 1, 12, 31) };  // Last day of last year - should be returned
            ctx.Initialize(new[] { ct1, ct2, ct3, ct4, ct5, ct6, ct7 });
            var service = ctx.GetOrganizationService();

            var collection = service.RetrieveMultiple(new FetchExpression(fetchXml));

            Assert.Equal(3, collection.Entities.Count);

            Assert.Equal(((DateTime)collection.Entities[0]["anniversary"]).Year, thisYear - 1);
            Assert.Equal(((DateTime)collection.Entities[1]["anniversary"]).Year, thisYear - 1);
            Assert.Equal(((DateTime)collection.Entities[2]["anniversary"]).Year, thisYear - 1);
        }

        [Fact]
        public void FetchXml_Operator_NextYear_Execution()
        {
            var ctx = new XrmFakedContext();
            var fetchXml = @"<fetch version='1.0' output-format='xml-platform' mapping='logical' distinct='false'>
                              <entity name='contact'>
                                    <attribute name='anniversary' />
                                        <filter type='and'>
                                            <condition attribute='anniversary' operator='next-year' />
                                        </filter>
                                  </entity>
                            </fetch>";

            var today = DateTime.Today;
            var thisYear = today.Year;
            var ct1 = new Contact() { Id = Guid.NewGuid(), Anniversary = today };                               //Today - Should not be returned
            var ct2 = new Contact() { Id = Guid.NewGuid(), Anniversary = new DateTime(thisYear, 1, 1) };        // First day of this year - should not be returned
            var ct3 = new Contact() { Id = Guid.NewGuid(), Anniversary = new DateTime(thisYear, 12, 31) };      // Last day of this year - should not be returned
            var ct4 = new Contact() { Id = Guid.NewGuid(), Anniversary = today.AddYears(1) };                   // One year from now - should be returned
            var ct5 = new Contact() { Id = Guid.NewGuid(), Anniversary = today.AddYears(-1) };                  // One year in the past - should not be returned
            var ct6 = new Contact() { Id = Guid.NewGuid(), Anniversary = new DateTime(thisYear + 1, 1, 1) };    // First day of next year - should be returned
            var ct7 = new Contact() { Id = Guid.NewGuid(), Anniversary = new DateTime(thisYear + 1, 12, 31) };  // Last day of next year - should be returned
            ctx.Initialize(new[] { ct1, ct2, ct3, ct4, ct5, ct6, ct7 });
            var service = ctx.GetOrganizationService();

            var collection = service.RetrieveMultiple(new FetchExpression(fetchXml));

            Assert.Equal(3, collection.Entities.Count);

            Assert.Equal(((DateTime)collection.Entities[0]["anniversary"]).Year, thisYear + 1);
            Assert.Equal(((DateTime)collection.Entities[1]["anniversary"]).Year, thisYear + 1);
            Assert.Equal(((DateTime)collection.Entities[2]["anniversary"]).Year, thisYear + 1);
        }

        [Fact]
        public void FetchXml_Operator_EqUserId_Translation()
        {
            var ctx = new XrmFakedContext();
            var fetchXml = @"<fetch version='1.0' output-format='xml-platform' mapping='logical' distinct='false'>
                              <entity name='systemuser'>
                                        <filter type='and'>
                                            <condition attribute='systemuserid' operator='eq-userid' />
                                        </filter>
                                  </entity>
                            </fetch>";

            var query = XrmFakedContext.TranslateFetchXmlToQueryExpression(ctx, fetchXml);

            Assert.True(query.Criteria != null);
            Assert.Equal(1, query.Criteria.Conditions.Count);
            Assert.Equal("systemuserid", query.Criteria.Conditions[0].AttributeName);
            Assert.Equal(ConditionOperator.EqualUserId, query.Criteria.Conditions[0].Operator);
            Assert.Equal(0, query.Criteria.Conditions[0].Values.Count);
        }

        [Fact]
        public void FetchXml_Operator_EqUserId_Execution()
        {
            var ctx = new XrmFakedContext();
            var fetchXml = @"<fetch version='1.0' output-format='xml-platform' mapping='logical' distinct='false'>
                              <entity name='systemuser'>
                                        <filter type='and'>
                                            <condition attribute='systemuserid' operator='eq-userid' />
                                        </filter>
                                  </entity>
                            </fetch>";

            var su1 = new SystemUser() { Id = Guid.NewGuid() }; //Should
            var su2 = new SystemUser() { Id = Guid.NewGuid() }; //Shouldnt
            ctx.Initialize(new[] { su1, su2 });

            var service = ctx.GetOrganizationService();
            ctx.CallerId = su1.ToEntityReference();

            var collection = service.RetrieveMultiple(new FetchExpression(fetchXml));

            Assert.Equal(1, collection.Entities.Count);
            var retrievedUser = collection.Entities[0].Id;
            Assert.Equal(retrievedUser, su1.Id);
        }

        [Fact]
        public void FetchXml_Operator_NeUserId_Translation()
        {
            var ctx = new XrmFakedContext();
            var fetchXml = @"<fetch version='1.0' output-format='xml-platform' mapping='logical' distinct='false'>
                              <entity name='systemuser'>
                                        <filter type='and'>
                                            <condition attribute='systemuserid' operator='ne-userid' />
                                        </filter>
                                  </entity>
                            </fetch>";

            var query = XrmFakedContext.TranslateFetchXmlToQueryExpression(ctx, fetchXml);

            Assert.True(query.Criteria != null);
            Assert.Equal(1, query.Criteria.Conditions.Count);
            Assert.Equal("systemuserid", query.Criteria.Conditions[0].AttributeName);
            Assert.Equal(ConditionOperator.NotEqualUserId, query.Criteria.Conditions[0].Operator);
            Assert.Equal(0, query.Criteria.Conditions[0].Values.Count);
        }

        [Fact]
        public void FetchXml_Operator_NeUserId_Execution()
        {
            var ctx = new XrmFakedContext();
            var fetchXml = @"<fetch version='1.0' output-format='xml-platform' mapping='logical' distinct='false'>
                              <entity name='systemuser'>
                                        <filter type='and'>
                                            <condition attribute='systemuserid' operator='ne-userid' />
                                        </filter>
                                  </entity>
                            </fetch>";

            var su1 = new SystemUser() { Id = Guid.NewGuid() }; //Shouldnt
            var su2 = new SystemUser() { Id = Guid.NewGuid() }; //Should
            ctx.Initialize(new[] { su1, su2 });

            var service = ctx.GetOrganizationService();
            ctx.CallerId = su1.ToEntityReference();

            var collection = service.RetrieveMultiple(new FetchExpression(fetchXml));

            Assert.Equal(1, collection.Entities.Count);
            var retrievedUser = collection.Entities[0].Id;
            Assert.Equal(retrievedUser, su2.Id);
        }
        [Fact]
        public void FetchXml_Operator_Next_X_Weeks_Execution()
        {
            var ctx = new XrmFakedContext();
            var fetchXml = @"<fetch version='1.0' output-format='xml-platform' mapping='logical' distinct='false'>
                              <entity name='contact'>
                                    <attribute name='anniversary' />
                                        <filter type='and'>
                                            <condition attribute='anniversary' operator='next-x-weeks' value='3' />
                                        </filter>
                                  </entity>
                            </fetch>";

            var date = DateTime.Now;
            var ct1 = new Contact() { Id = Guid.NewGuid(), Anniversary = date.AddDays(7 * 2) }; //Should be returned
            var ct2 = new Contact() { Id = Guid.NewGuid(), Anniversary = date.AddDays(7 * 4) }; //Shouldnt
            ctx.Initialize(new[] { ct1, ct2 });
            var service = ctx.GetOrganizationService();

            var collection = service.RetrieveMultiple(new FetchExpression(fetchXml));

            Assert.Equal(1, collection.Entities.Count);
            var retrievedDateFirst = collection.Entities[0]["anniversary"] as DateTime?;
            //var retrievedDateSecond = collection.Entities[1]["anniversary"] as DateTime?;
            //Assert.Equal(23, retrievedDateFirst.Value.Day);
            //Assert.Equal(22, retrievedDateSecond.Value.Day);
        }
        [Fact]
        public void FetchXml_Operator_Next_Seven_Days_Execution()
        {
            var ctx = new XrmFakedContext();
            var fetchXml = @"<fetch version='1.0' output-format='xml-platform' mapping='logical' distinct='false'>
                               <entity name='contact'>
                                 <attribute name='fullname' />
                                 <attribute name='telephone1' />
                                 <attribute name='contactid' />
                                 <order attribute='fullname' descending='false' />
                                 <filter type='and'>
                                   <condition attribute='anniversary' operator='next-seven-days' />
                                 </filter>
                               </entity>
                             </fetch>";

            var query = XrmFakedContext.TranslateFetchXmlToQueryExpression(ctx, fetchXml);

            Assert.True(query.Criteria != null);
            Assert.Single(query.Criteria.Conditions);
            Assert.Equal("anniversary", query.Criteria.Conditions[0].AttributeName);
            Assert.Equal(ConditionOperator.Next7Days, query.Criteria.Conditions[0].Operator);

            var date = DateTime.UtcNow.AddMinutes(1);
            var ct1 = new Contact() { Id = Guid.NewGuid(), Anniversary = date.AddDays(3) }; //Should be returned
            var ct2 = new Contact() { Id = Guid.NewGuid(), Anniversary = date.AddDays(7) }; //Shouldnt
            var ct3 = new Contact() { Id = Guid.NewGuid(), Anniversary = date.AddDays(8) }; //Shouldnt
            ctx.Initialize(new[] { ct1, ct2, ct3 });
            var service = ctx.GetOrganizationService();

            var collection = service.RetrieveMultiple(new FetchExpression(fetchXml));

            Assert.Single(collection.Entities);
            var retrievedUser = collection.Entities[0].Id;
            Assert.Equal(retrievedUser, ct1.Id);
        }
        [Fact]
        public void FetchXml_Operator_Last_Week_Execution()
        {
            var ctx = new XrmFakedContext();
            var fetchXml = @"<fetch version='1.0' output-format='xml-platform' mapping='logical' distinct='false'>
                               <entity name='contact'>
                                 <attribute name='fullname' />
                                 <attribute name='telephone1' />
                                 <attribute name='contactid' />
                                 <order attribute='fullname' descending='false' />
                                 <filter type='and'>
                                   <condition attribute='anniversary' operator='last-week' />
                                 </filter>
                               </entity>
                             </fetch>";

            var query = XrmFakedContext.TranslateFetchXmlToQueryExpression(ctx, fetchXml);

            Assert.True(query.Criteria != null);
            Assert.Single(query.Criteria.Conditions);
            Assert.Equal("anniversary", query.Criteria.Conditions[0].AttributeName);
            Assert.Equal(ConditionOperator.LastWeek, query.Criteria.Conditions[0].Operator);

            var date = DateTime.Now;
            var weekOfYear = CultureInfo.CurrentCulture.Calendar.GetWeekOfYear(date, CultureInfo.CurrentCulture.DateTimeFormat.CalendarWeekRule, CultureInfo.CurrentCulture.DateTimeFormat.FirstDayOfWeek);
            var lastWeek = weekOfYear - 1;

            Func<int, DateTime> getRandomDateOfWeek = (week) =>
            {
                Random rnd = new Random();
                DateTime d = new DateTime();
                do
                {
                    d = date.AddDays(rnd.Next(-10, 10));
                }
                while (CultureInfo.CurrentCulture.Calendar.GetWeekOfYear(d
                    , CultureInfo.CurrentCulture.DateTimeFormat.CalendarWeekRule
                    , CultureInfo.CurrentCulture.DateTimeFormat.FirstDayOfWeek)
                    != week);
                return d;
            };

            var ct1 = new Contact() { Id = Guid.NewGuid(), Anniversary = getRandomDateOfWeek(lastWeek) }; //Should be returned
            var ct2 = new Contact() { Id = Guid.NewGuid(), Anniversary = getRandomDateOfWeek(weekOfYear) }; //Shouldnt
            ctx.Initialize(new[] { ct1, ct2 });
            var service = ctx.GetOrganizationService();

            var collection = service.RetrieveMultiple(new FetchExpression(fetchXml));

            Assert.Single(collection.Entities);
            var retrievedUser = collection.Entities[0].Id;
            Assert.Equal(retrievedUser, ct1.Id);
        }
        [Fact]
        public void FetchXml_Operator_This_Week_Execution()
        {
            var ctx = new XrmFakedContext();
            var fetchXml = @"<fetch version='1.0' output-format='xml-platform' mapping='logical' distinct='false'>
                               <entity name='contact'>
                                 <attribute name='fullname' />
                                 <attribute name='telephone1' />
                                 <attribute name='contactid' />
                                 <order attribute='fullname' descending='false' />
                                 <filter type='and'>
                                   <condition attribute='anniversary' operator='this-week' />
                                 </filter>
                               </entity>
                             </fetch>";

            var query = XrmFakedContext.TranslateFetchXmlToQueryExpression(ctx, fetchXml);

            Assert.True(query.Criteria != null);
            Assert.Single(query.Criteria.Conditions);
            Assert.Equal("anniversary", query.Criteria.Conditions[0].AttributeName);
            Assert.Equal(ConditionOperator.ThisWeek, query.Criteria.Conditions[0].Operator);

            var date = DateTime.Now;
            var weekOfYear = CultureInfo.CurrentCulture.Calendar.GetWeekOfYear(date, CultureInfo.CurrentCulture.DateTimeFormat.CalendarWeekRule, CultureInfo.CurrentCulture.DateTimeFormat.FirstDayOfWeek);
            var lastWeek = weekOfYear - 1;

            Func<int, DateTime> getRandomDateOfWeek = (week) =>
            {
                Random rnd = new Random();
                DateTime d = new DateTime();
                do
                {
                    d = date.AddDays(rnd.Next(-10, 10));
                }
                while (CultureInfo.CurrentCulture.Calendar.GetWeekOfYear(d
                    , CultureInfo.CurrentCulture.DateTimeFormat.CalendarWeekRule
                    , CultureInfo.CurrentCulture.DateTimeFormat.FirstDayOfWeek)
                    != week);
                return d;
            };

            var ct1 = new Contact() { Id = Guid.NewGuid(), Anniversary = getRandomDateOfWeek(weekOfYear) }; //Should be returned
            var ct2 = new Contact() { Id = Guid.NewGuid(), Anniversary = getRandomDateOfWeek(lastWeek) }; //Shouldnt
            ctx.Initialize(new[] { ct1, ct2 });
            var service = ctx.GetOrganizationService();

            var collection = service.RetrieveMultiple(new FetchExpression(fetchXml));

            Assert.Single(collection.Entities);
            var retrievedUser = collection.Entities[0].Id;
            Assert.Equal(retrievedUser, ct1.Id);
        }
        [Fact]
        public void FetchXml_Operator_Next_Week_Execution()
        {
            var ctx = new XrmFakedContext();
            var fetchXml = @"<fetch version='1.0' output-format='xml-platform' mapping='logical' distinct='false'>
                               <entity name='contact'>
                                 <attribute name='fullname' />
                                 <attribute name='telephone1' />
                                 <attribute name='contactid' />
                                 <order attribute='fullname' descending='false' />
                                 <filter type='and'>
                                   <condition attribute='anniversary' operator='next-week' />
                                 </filter>
                               </entity>
                             </fetch>";

            var query = XrmFakedContext.TranslateFetchXmlToQueryExpression(ctx, fetchXml);

            Assert.True(query.Criteria != null);
            Assert.Single(query.Criteria.Conditions);
            Assert.Equal("anniversary", query.Criteria.Conditions[0].AttributeName);
            Assert.Equal(ConditionOperator.NextWeek, query.Criteria.Conditions[0].Operator);

            var date = DateTime.Now;
            var weekOfYear = CultureInfo.CurrentCulture.Calendar.GetWeekOfYear(date, CultureInfo.CurrentCulture.DateTimeFormat.CalendarWeekRule, CultureInfo.CurrentCulture.DateTimeFormat.FirstDayOfWeek);
            var nextWeek = weekOfYear + 1;

            Func<int, DateTime> getRandomDateOfWeek = (week) =>
            {
                Random rnd = new Random();
                DateTime d = new DateTime();
                do
                {
                    d = date.AddDays(rnd.Next(-10, 10));
                }
                while (CultureInfo.CurrentCulture.Calendar.GetWeekOfYear(d
                    , CultureInfo.CurrentCulture.DateTimeFormat.CalendarWeekRule
                    , CultureInfo.CurrentCulture.DateTimeFormat.FirstDayOfWeek)
                    != week);
                return d;
            };

            var ct1 = new Contact() { Id = Guid.NewGuid(), Anniversary = getRandomDateOfWeek(nextWeek) }; //Should be returned
            var ct2 = new Contact() { Id = Guid.NewGuid(), Anniversary = getRandomDateOfWeek(weekOfYear) }; //Shouldnt
            ctx.Initialize(new[] { ct1, ct2 });
            var service = ctx.GetOrganizationService();

            var collection = service.RetrieveMultiple(new FetchExpression(fetchXml));

            Assert.Single(collection.Entities);
            var retrievedUser = collection.Entities[0].Id;
            Assert.Equal(retrievedUser, ct1.Id);
        }


#if FAKE_XRM_EASY_9
        [Fact]
        public void FetchXml_Operator_ContainValues_Translation()
        {
            var ctx = new XrmFakedContext();
            ctx.ProxyTypesAssembly = Assembly.GetAssembly(typeof(Contact));

            var fetchXml = @"<fetch version=""1.0"" output-format=""xml-platform"" mapping=""logical"" distinct=""false"">
                               <entity name=""contact"">
                                 <attribute name=""firstname"" />
                                 <filter type=""and"">
                                   <condition attribute=""new_multiselectattribute"" operator=""contain-values"">
                                     <value>1</value>
                                     <value>2</value>
                                   </condition>
                                 </filter>
                               </entity>
                             </fetch>";

            var query = XrmFakedContext.TranslateFetchXmlToQueryExpression(ctx, fetchXml);

            Assert.True(query.Criteria != null);
            Assert.Equal(1, query.Criteria.Conditions.Count);
            Assert.Equal("new_multiselectattribute", query.Criteria.Conditions[0].AttributeName);
            Assert.Equal(ConditionOperator.ContainValues, query.Criteria.Conditions[0].Operator);
            Assert.Equal(2, query.Criteria.Conditions[0].Values.Count);
            Assert.Equal(1, query.Criteria.Conditions[0].Values[0]);
            Assert.Equal(2, query.Criteria.Conditions[0].Values[1]);
        }

        [Fact]
        public void FetchXml_Operator_ContainValues_Execution()
        {
            var ctx = new XrmFakedContext();
            var fetchXml = @"<fetch version=""1.0"" output-format=""xml-platform"" mapping=""logical"" distinct=""false"">
                               <entity name=""contact"">
                                 <attribute name=""firstname"" />
                                 <filter type=""and"">
                                   <condition attribute=""new_multiselectattribute"" operator=""contain-values"">
                                     <value>1</value>
                                     <value>2</value>
                                   </condition>
                                 </filter>
                               </entity>
                             </fetch>";

            var ct1 = new Contact() { Id = Guid.NewGuid(), new_MultiSelectAttribute = new OptionSetValueCollection() { new OptionSetValue(1) } }; //Should be returned
            var ct2 = new Contact() { Id = Guid.NewGuid(), new_MultiSelectAttribute = new OptionSetValueCollection() { new OptionSetValue(3) } }; //Shouldn't be returned
            ctx.Initialize(new[] { ct1, ct2 });
            var service = ctx.GetOrganizationService();

            var collection = service.RetrieveMultiple(new FetchExpression(fetchXml));

            Assert.Equal(1, collection.Entities.Count);
            Assert.Equal(ct1.Id, collection.Entities[0].Id);
        }

        [Fact]
        public void FetchXml_Operator_DoesNotContainValues_Translation()
        {
            var ctx = new XrmFakedContext();
            ctx.ProxyTypesAssembly = Assembly.GetAssembly(typeof(Contact));

            var fetchXml = @"<fetch version=""1.0"" output-format=""xml-platform"" mapping=""logical"" distinct=""false"">
                               <entity name=""contact"">
                                 <attribute name=""firstname"" />
                                 <filter type=""and"">
                                   <condition attribute=""new_multiselectattribute"" operator=""not-contain-values"">
                                     <value>1</value>
                                     <value>2</value>
                                   </condition>
                                 </filter>
                               </entity>
                             </fetch>";

            var query = XrmFakedContext.TranslateFetchXmlToQueryExpression(ctx, fetchXml);

            Assert.True(query.Criteria != null);
            Assert.Equal(1, query.Criteria.Conditions.Count);
            Assert.Equal("new_multiselectattribute", query.Criteria.Conditions[0].AttributeName);
            Assert.Equal(ConditionOperator.DoesNotContainValues, query.Criteria.Conditions[0].Operator);
            Assert.Equal(2, query.Criteria.Conditions[0].Values.Count);
            Assert.Equal(1, query.Criteria.Conditions[0].Values[0]);
            Assert.Equal(2, query.Criteria.Conditions[0].Values[1]);
        }

        [Fact]
        public void FetchXml_Operator_DoesNotContainValues_Execution()
        {
            var ctx = new XrmFakedContext();
            var fetchXml = @"<fetch version=""1.0"" output-format=""xml-platform"" mapping=""logical"" distinct=""false"">
                               <entity name=""contact"">
                                 <attribute name=""firstname"" />
                                 <filter type=""and"">
                                   <condition attribute=""new_multiselectattribute"" operator=""not-contain-values"">
                                     <value>1</value>
                                     <value>2</value>
                                   </condition>
                                 </filter>
                               </entity>
                             </fetch>";

            var ct1 = new Contact() { Id = Guid.NewGuid(), new_MultiSelectAttribute = new OptionSetValueCollection() { new OptionSetValue(1) } }; //Shouldn't be returned
            var ct2 = new Contact() { Id = Guid.NewGuid(), new_MultiSelectAttribute = new OptionSetValueCollection() { new OptionSetValue(3) } }; //Should be returned
            ctx.Initialize(new[] { ct1, ct2 });
            var service = ctx.GetOrganizationService();

            var collection = service.RetrieveMultiple(new FetchExpression(fetchXml));

            Assert.Equal(1, collection.Entities.Count);
            Assert.Equal(ct2.Id, collection.Entities[0].Id);
        }
#endif

#if FAKE_XRM_EASY_2013 || FAKE_XRM_EASY_2015 || FAKE_XRM_EASY_2016 || FAKE_XRM_EASY_365 || FAKE_XRM_EASY_9

        [Fact]
        public void FetchXml_EntityName_Attribute_Translation()
        {
            var ctx = new XrmFakedContext();
            var quote = new Quote { Id = Guid.NewGuid() };

            string fetchXml =
                $@"<fetch>
                    <entity name='quotedetail' >
                    <link-entity name='product' from='productid' to='productid' link-type='inner' alias='product' >
                        <attribute name='currentcost' />
                    </link-entity>
                    <filter type='and'>
                        <condition entityname='product' attribute='currentcost' operator='null' />
                    </filter>
                    </entity>
                </fetch>";

            var query = XrmFakedContext.TranslateFetchXmlToQueryExpression(ctx, fetchXml);

            Assert.True(query.Criteria != null);
            Assert.Equal(1, query.Criteria.Conditions.Count);
            Assert.Equal("currentcost", query.Criteria.Conditions[0].AttributeName);
            Assert.Equal("product", query.Criteria.Conditions[0].EntityName);
            Assert.Equal(ConditionOperator.Null, query.Criteria.Conditions[0].Operator);
            Assert.Equal(0, query.Criteria.Conditions[0].Values.Count);

        }

        [Fact]
        public void FetchXml_EntityName_Attribute_Execution()
        {
            var ctx = new XrmFakedContext();
            var quote = new Quote { Id = Guid.NewGuid() };

            string fetchXml =
                $@"<fetch>
                    <entity name='quotedetail' >
                    <link-entity name='product' from='productid' to='productid' link-type='inner' alias='product' >
                        <attribute name='currentcost' />
                    </link-entity>
                    <filter type='and'>
                        <condition attribute='quoteid' operator='eq' value='{quote.Id}' />
                        <condition entityname='product' attribute='currentcost' operator='null' />
                    </filter>
                    </entity>
                </fetch>";

            var product = new Product
            {
                Id = Guid.NewGuid(),
                CurrentCost = new Money(100)
            };

            var quoteProduct = new QuoteDetail
            {
                Id = Guid.NewGuid(),
                ProductId = new EntityReference("product", product.Id),
                Quantity = 4M,
                QuoteId = new EntityReference("quote", quote.Id)
            };

            ctx.Initialize(new List<Entity>() {
                product, quote, quoteProduct
            });

            var collection = ctx.GetOrganizationService().RetrieveMultiple(new FetchExpression(fetchXml));

            Assert.Equal(0, collection.Entities.Count);
        }
#endif

        [Fact]
        public void FetchXml_Operator_Last_X_Hours_Translation()
        {
            var ctx = new XrmFakedContext();
            ctx.ProxyTypesAssembly = Assembly.GetAssembly(typeof(Contact));

            var fetchXml = @"<fetch version='1.0' output-format='xml-platform' mapping='logical' distinct='false'>
                              <entity name='contact'>
                                    <attribute name='fullname' />
                                    <attribute name='telephone1' />
                                    <attribute name='contactid' />
                                        <filter type='and'>
                                            <condition attribute='birthdate' operator='last-x-hours' value='3' />
                                        </filter>
                                  </entity>
                            </fetch>";

            var query = XrmFakedContext.TranslateFetchXmlToQueryExpression(ctx, fetchXml);

            Assert.True(query.Criteria != null);
            Assert.Equal(1, query.Criteria.Conditions.Count);
            Assert.Equal("birthdate", query.Criteria.Conditions[0].AttributeName);
            Assert.Equal(ConditionOperator.LastXHours, query.Criteria.Conditions[0].Operator);
            Assert.Equal(3, query.Criteria.Conditions[0].Values[0]);
        }

        [Fact]
        public void FetchXml_Operator_Last_X_Hours_Execution()
        {
            var ctx = new XrmFakedContext();
            ctx.ProxyTypesAssembly = Assembly.GetAssembly(typeof(Contact));

            var fetchXml = @"<fetch version='1.0' output-format='xml-platform' mapping='logical' distinct='false'>
                               <entity name='contact'>
                                 <attribute name='fullname' />
                                 <attribute name='telephone1' />
                                 <attribute name='contactid' />
                                 <order attribute='fullname' descending='false' />
                                 <filter type='and'>
                                   <condition attribute='anniversary' operator='last-x-hours' value='2' />
                                 </filter>
                               </entity>
                             </fetch>";

            var query = XrmFakedContext.TranslateFetchXmlToQueryExpression(ctx, fetchXml);

            Assert.True(query.Criteria != null);
            Assert.Single(query.Criteria.Conditions);
            Assert.Equal("anniversary", query.Criteria.Conditions[0].AttributeName);
            Assert.Equal(ConditionOperator.LastXHours, query.Criteria.Conditions[0].Operator);

            var date = DateTime.UtcNow;
            var ct1 = new Contact() { Id = Guid.NewGuid(), Anniversary = date.AddHours(-1) }; //Should be returned
            var ct2 = new Contact() { Id = Guid.NewGuid(), Anniversary = date.AddHours(1) }; //Shouldnt
            var ct3 = new Contact() { Id = Guid.NewGuid(), Anniversary = date.AddHours(-3) }; //Shouldnt
            ctx.Initialize(new[] { ct1, ct2, ct3 });
            var service = ctx.GetOrganizationService();

            var collection = service.RetrieveMultiple(new FetchExpression(fetchXml));

            Assert.Single(collection.Entities);
            var retrievedUser = collection.Entities[0].Id;
            Assert.Equal(retrievedUser, ct1.Id);
        }

        [Fact]
        public void FetchXml_Operator_Next_X_Hours_Translation()
        {
            var ctx = new XrmFakedContext();
            ctx.ProxyTypesAssembly = Assembly.GetAssembly(typeof(Contact));

            var fetchXml = @"<fetch version='1.0' output-format='xml-platform' mapping='logical' distinct='false'>
                              <entity name='contact'>
                                    <attribute name='fullname' />
                                    <attribute name='telephone1' />
                                    <attribute name='contactid' />
                                        <filter type='and'>
                                            <condition attribute='birthdate' operator='next-x-hours' value='3' />
                                        </filter>
                                  </entity>
                            </fetch>";

            var query = XrmFakedContext.TranslateFetchXmlToQueryExpression(ctx, fetchXml);

            Assert.True(query.Criteria != null);
            Assert.Equal(1, query.Criteria.Conditions.Count);
            Assert.Equal("birthdate", query.Criteria.Conditions[0].AttributeName);
            Assert.Equal(ConditionOperator.NextXHours, query.Criteria.Conditions[0].Operator);
            Assert.Equal(3, query.Criteria.Conditions[0].Values[0]);
        }

        [Fact]
        public void FetchXml_Operator_Next_X_Hours_Execution()
        {
            var ctx = new XrmFakedContext();
            ctx.ProxyTypesAssembly = Assembly.GetAssembly(typeof(Contact));

            var fetchXml = @"<fetch version='1.0' output-format='xml-platform' mapping='logical' distinct='false'>
                               <entity name='contact'>
                                 <attribute name='fullname' />
                                 <attribute name='telephone1' />
                                 <attribute name='contactid' />
                                 <order attribute='fullname' descending='false' />
                                 <filter type='and'>
                                   <condition attribute='anniversary' operator='next-x-hours' value='2' />
                                 </filter>
                               </entity>
                             </fetch>";

            var query = XrmFakedContext.TranslateFetchXmlToQueryExpression(ctx, fetchXml);

            Assert.True(query.Criteria != null);
            Assert.Single(query.Criteria.Conditions);
            Assert.Equal("anniversary", query.Criteria.Conditions[0].AttributeName);
            Assert.Equal(ConditionOperator.NextXHours, query.Criteria.Conditions[0].Operator);

            var date = DateTime.UtcNow;
            var ct1 = new Contact() { Id = Guid.NewGuid(), Anniversary = date.AddHours(1) }; //Should be returned
            var ct2 = new Contact() { Id = Guid.NewGuid(), Anniversary = date.AddHours(-1) }; //Shouldnt
            var ct3 = new Contact() { Id = Guid.NewGuid(), Anniversary = date.AddHours(3) }; //Shouldnt
            ctx.Initialize(new[] { ct1, ct2, ct3 });
            var service = ctx.GetOrganizationService();

            var collection = service.RetrieveMultiple(new FetchExpression(fetchXml));

            Assert.Single(collection.Entities);
            var retrievedUser = collection.Entities[0].Id;
            Assert.Equal(retrievedUser, ct1.Id);
        }

        [Fact]
        public void FetchXml_Operator_Last_X_Days_Translation()
        {
            var ctx = new XrmFakedContext();
            ctx.ProxyTypesAssembly = Assembly.GetAssembly(typeof(Contact));

            var fetchXml = @"<fetch version='1.0' output-format='xml-platform' mapping='logical' distinct='false'>
                              <entity name='contact'>
                                    <attribute name='fullname' />
                                    <attribute name='telephone1' />
                                    <attribute name='contactid' />
                                        <filter type='and'>
                                            <condition attribute='birthdate' operator='last-x-days' value='3' />
                                        </filter>
                                  </entity>
                            </fetch>";

            var query = XrmFakedContext.TranslateFetchXmlToQueryExpression(ctx, fetchXml);

            Assert.True(query.Criteria != null);
            Assert.Equal(1, query.Criteria.Conditions.Count);
            Assert.Equal("birthdate", query.Criteria.Conditions[0].AttributeName);
            Assert.Equal(ConditionOperator.LastXDays, query.Criteria.Conditions[0].Operator);
            Assert.Equal(3, query.Criteria.Conditions[0].Values[0]);
        }

        [Fact]
        public void FetchXml_Operator_Last_X_Days_Execution()
        {
            var ctx = new XrmFakedContext();
            ctx.ProxyTypesAssembly = Assembly.GetAssembly(typeof(Contact));

            var fetchXml = @"<fetch version='1.0' output-format='xml-platform' mapping='logical' distinct='false'>
                               <entity name='contact'>
                                 <attribute name='fullname' />
                                 <attribute name='telephone1' />
                                 <attribute name='contactid' />
                                 <order attribute='fullname' descending='false' />
                                 <filter type='and'>
                                   <condition attribute='anniversary' operator='last-x-days' value='2' />
                                 </filter>
                               </entity>
                             </fetch>";

            var query = XrmFakedContext.TranslateFetchXmlToQueryExpression(ctx, fetchXml);

            Assert.True(query.Criteria != null);
            Assert.Single(query.Criteria.Conditions);
            Assert.Equal("anniversary", query.Criteria.Conditions[0].AttributeName);
            Assert.Equal(ConditionOperator.LastXDays, query.Criteria.Conditions[0].Operator);

            var date = DateTime.UtcNow;
            var ct1 = new Contact() { Id = Guid.NewGuid(), Anniversary = date.AddDays(-1) }; //Should be returned
            var ct2 = new Contact() { Id = Guid.NewGuid(), Anniversary = date.AddDays(1) }; //Shouldnt
            var ct3 = new Contact() { Id = Guid.NewGuid(), Anniversary = date.AddDays(-3) }; //Shouldnt
            ctx.Initialize(new[] { ct1, ct2, ct3 });
            var service = ctx.GetOrganizationService();

            var collection = service.RetrieveMultiple(new FetchExpression(fetchXml));

            Assert.Single(collection.Entities);
            var retrievedUser = collection.Entities[0].Id;
            Assert.Equal(retrievedUser, ct1.Id);
        }

        [Fact]
        public void FetchXml_Operator_Next_X_Days_Translation()
        {
            var ctx = new XrmFakedContext();
            ctx.ProxyTypesAssembly = Assembly.GetAssembly(typeof(Contact));

            var fetchXml = @"<fetch version='1.0' output-format='xml-platform' mapping='logical' distinct='false'>
                              <entity name='contact'>
                                    <attribute name='fullname' />
                                    <attribute name='telephone1' />
                                    <attribute name='contactid' />
                                        <filter type='and'>
                                            <condition attribute='birthdate' operator='next-x-days' value='3' />
                                        </filter>
                                  </entity>
                            </fetch>";

            var query = XrmFakedContext.TranslateFetchXmlToQueryExpression(ctx, fetchXml);

            Assert.True(query.Criteria != null);
            Assert.Equal(1, query.Criteria.Conditions.Count);
            Assert.Equal("birthdate", query.Criteria.Conditions[0].AttributeName);
            Assert.Equal(ConditionOperator.NextXDays, query.Criteria.Conditions[0].Operator);
            Assert.Equal(3, query.Criteria.Conditions[0].Values[0]);
        }

        [Fact]
        public void FetchXml_Operator_Next_X_Days_Execution()
        {
            var ctx = new XrmFakedContext();
            ctx.ProxyTypesAssembly = Assembly.GetAssembly(typeof(Contact));

            var fetchXml = @"<fetch version='1.0' output-format='xml-platform' mapping='logical' distinct='false'>
                               <entity name='contact'>
                                 <attribute name='fullname' />
                                 <attribute name='telephone1' />
                                 <attribute name='contactid' />
                                 <order attribute='fullname' descending='false' />
                                 <filter type='and'>
                                   <condition attribute='anniversary' operator='next-x-days' value='2' />
                                 </filter>
                               </entity>
                             </fetch>";

            var query = XrmFakedContext.TranslateFetchXmlToQueryExpression(ctx, fetchXml);

            Assert.True(query.Criteria != null);
            Assert.Single(query.Criteria.Conditions);
            Assert.Equal("anniversary", query.Criteria.Conditions[0].AttributeName);
            Assert.Equal(ConditionOperator.NextXDays, query.Criteria.Conditions[0].Operator);

            var date = DateTime.UtcNow;
            var ct1 = new Contact() { Id = Guid.NewGuid(), Anniversary = date.AddDays(1) }; //Should be returned
            var ct2 = new Contact() { Id = Guid.NewGuid(), Anniversary = date.AddDays(-1) }; //Shouldnt
            var ct3 = new Contact() { Id = Guid.NewGuid(), Anniversary = date.AddDays(3) }; //Shouldnt
            ctx.Initialize(new[] { ct1, ct2, ct3 });
            var service = ctx.GetOrganizationService();

            var collection = service.RetrieveMultiple(new FetchExpression(fetchXml));

            Assert.Single(collection.Entities);
            var retrievedUser = collection.Entities[0].Id;
            Assert.Equal(retrievedUser, ct1.Id);
        }

        [Fact]
        public void FetchXml_Operator_Last_X_Weeks_Translation()
        {
            var ctx = new XrmFakedContext();
            ctx.ProxyTypesAssembly = Assembly.GetAssembly(typeof(Contact));

            var fetchXml = @"<fetch version='1.0' output-format='xml-platform' mapping='logical' distinct='false'>
                              <entity name='contact'>
                                    <attribute name='fullname' />
                                    <attribute name='telephone1' />
                                    <attribute name='contactid' />
                                        <filter type='and'>
                                            <condition attribute='birthdate' operator='last-x-weeks' value='3' />
                                        </filter>
                                  </entity>
                            </fetch>";

            var query = XrmFakedContext.TranslateFetchXmlToQueryExpression(ctx, fetchXml);

            Assert.True(query.Criteria != null);
            Assert.Equal(1, query.Criteria.Conditions.Count);
            Assert.Equal("birthdate", query.Criteria.Conditions[0].AttributeName);
            Assert.Equal(ConditionOperator.LastXWeeks, query.Criteria.Conditions[0].Operator);
            Assert.Equal(3, query.Criteria.Conditions[0].Values[0]);
        }

        [Fact]
        public void FetchXml_Operator_Last_X_Weeks_Execution()
        {
            var ctx = new XrmFakedContext();
            ctx.ProxyTypesAssembly = Assembly.GetAssembly(typeof(Contact));

            var fetchXml = @"<fetch version='1.0' output-format='xml-platform' mapping='logical' distinct='false'>
                               <entity name='contact'>
                                 <attribute name='fullname' />
                                 <attribute name='telephone1' />
                                 <attribute name='contactid' />
                                 <order attribute='fullname' descending='false' />
                                 <filter type='and'>
                                   <condition attribute='anniversary' operator='last-x-weeks' value='2' />
                                 </filter>
                               </entity>
                             </fetch>";

            var query = XrmFakedContext.TranslateFetchXmlToQueryExpression(ctx, fetchXml);

            Assert.True(query.Criteria != null);
            Assert.Single(query.Criteria.Conditions);
            Assert.Equal("anniversary", query.Criteria.Conditions[0].AttributeName);
            Assert.Equal(ConditionOperator.LastXWeeks, query.Criteria.Conditions[0].Operator);

            var date = DateTime.UtcNow;
            var ct1 = new Contact() { Id = Guid.NewGuid(), Anniversary = date.AddDays(-7) }; //Should be returned
            var ct2 = new Contact() { Id = Guid.NewGuid(), Anniversary = date.AddDays(7) }; //Shouldnt
            var ct3 = new Contact() { Id = Guid.NewGuid(), Anniversary = date.AddDays(-21) }; //Shouldnt
            ctx.Initialize(new[] { ct1, ct2, ct3 });
            var service = ctx.GetOrganizationService();

            var collection = service.RetrieveMultiple(new FetchExpression(fetchXml));

            Assert.Single(collection.Entities);
            var retrievedUser = collection.Entities[0].Id;
            Assert.Equal(retrievedUser, ct1.Id);
        }

        [Fact]
        public void FetchXml_Operator_Next_X_Weeks_Translation()
        {
            var ctx = new XrmFakedContext();
            ctx.ProxyTypesAssembly = Assembly.GetAssembly(typeof(Contact));

            var fetchXml = @"<fetch version='1.0' output-format='xml-platform' mapping='logical' distinct='false'>
                              <entity name='contact'>
                                    <attribute name='fullname' />
                                    <attribute name='telephone1' />
                                    <attribute name='contactid' />
                                        <filter type='and'>
                                            <condition attribute='birthdate' operator='next-x-weeks' value='3' />
                                        </filter>
                                  </entity>
                            </fetch>";

            var query = XrmFakedContext.TranslateFetchXmlToQueryExpression(ctx, fetchXml);

            Assert.True(query.Criteria != null);
            Assert.Equal(1, query.Criteria.Conditions.Count);
            Assert.Equal("birthdate", query.Criteria.Conditions[0].AttributeName);
            Assert.Equal(ConditionOperator.NextXWeeks, query.Criteria.Conditions[0].Operator);
            Assert.Equal(3, query.Criteria.Conditions[0].Values[0]);
        }

        [Fact]
        public void FetchXml_Operator_Last_X_Months_Translation()
        {
            var ctx = new XrmFakedContext();
            ctx.ProxyTypesAssembly = Assembly.GetAssembly(typeof(Contact));

            var fetchXml = @"<fetch version='1.0' output-format='xml-platform' mapping='logical' distinct='false'>
                              <entity name='contact'>
                                    <attribute name='fullname' />
                                    <attribute name='telephone1' />
                                    <attribute name='contactid' />
                                        <filter type='and'>
                                            <condition attribute='birthdate' operator='last-x-months' value='3' />
                                        </filter>
                                  </entity>
                            </fetch>";

            var query = XrmFakedContext.TranslateFetchXmlToQueryExpression(ctx, fetchXml);

            Assert.True(query.Criteria != null);
            Assert.Equal(1, query.Criteria.Conditions.Count);
            Assert.Equal("birthdate", query.Criteria.Conditions[0].AttributeName);
            Assert.Equal(ConditionOperator.LastXMonths, query.Criteria.Conditions[0].Operator);
            Assert.Equal(3, query.Criteria.Conditions[0].Values[0]);
        }

        [Fact]
        public void FetchXml_Operator_Last_X_Months_Execution()
        {
            var ctx = new XrmFakedContext();
            ctx.ProxyTypesAssembly = Assembly.GetAssembly(typeof(Contact));

            var fetchXml = @"<fetch version='1.0' output-format='xml-platform' mapping='logical' distinct='false'>
                               <entity name='contact'>
                                 <attribute name='fullname' />
                                 <attribute name='telephone1' />
                                 <attribute name='contactid' />
                                 <order attribute='fullname' descending='false' />
                                 <filter type='and'>
                                   <condition attribute='anniversary' operator='last-x-months' value='2' />
                                 </filter>
                               </entity>
                             </fetch>";

            var query = XrmFakedContext.TranslateFetchXmlToQueryExpression(ctx, fetchXml);

            Assert.True(query.Criteria != null);
            Assert.Single(query.Criteria.Conditions);
            Assert.Equal("anniversary", query.Criteria.Conditions[0].AttributeName);
            Assert.Equal(ConditionOperator.LastXMonths, query.Criteria.Conditions[0].Operator);

            var date = DateTime.UtcNow;
            var ct1 = new Contact() { Id = Guid.NewGuid(), Anniversary = date.AddMonths(-1) }; //Should be returned
            var ct2 = new Contact() { Id = Guid.NewGuid(), Anniversary = date.AddMonths(1) }; //Shouldnt
            var ct3 = new Contact() { Id = Guid.NewGuid(), Anniversary = date.AddMonths(-3) }; //Shouldnt
            ctx.Initialize(new[] { ct1, ct2, ct3 });
            var service = ctx.GetOrganizationService();

            var collection = service.RetrieveMultiple(new FetchExpression(fetchXml));

            Assert.Single(collection.Entities);
            var retrievedUser = collection.Entities[0].Id;
            Assert.Equal(retrievedUser, ct1.Id);
        }

        [Fact]
        public void FetchXml_Operator_Next_X_Months_Translation()
        {
            var ctx = new XrmFakedContext();
            ctx.ProxyTypesAssembly = Assembly.GetAssembly(typeof(Contact));

            var fetchXml = @"<fetch version='1.0' output-format='xml-platform' mapping='logical' distinct='false'>
                              <entity name='contact'>
                                    <attribute name='fullname' />
                                    <attribute name='telephone1' />
                                    <attribute name='contactid' />
                                        <filter type='and'>
                                            <condition attribute='birthdate' operator='next-x-months' value='3' />
                                        </filter>
                                  </entity>
                            </fetch>";

            var query = XrmFakedContext.TranslateFetchXmlToQueryExpression(ctx, fetchXml);

            Assert.True(query.Criteria != null);
            Assert.Equal(1, query.Criteria.Conditions.Count);
            Assert.Equal("birthdate", query.Criteria.Conditions[0].AttributeName);
            Assert.Equal(ConditionOperator.NextXMonths, query.Criteria.Conditions[0].Operator);
            Assert.Equal(3, query.Criteria.Conditions[0].Values[0]);
        }

        [Fact]
        public void FetchXml_Operator_Next_X_Months_Execution()
        {
            var ctx = new XrmFakedContext();
            ctx.ProxyTypesAssembly = Assembly.GetAssembly(typeof(Contact));

            var fetchXml = @"<fetch version='1.0' output-format='xml-platform' mapping='logical' distinct='false'>
                               <entity name='contact'>
                                 <attribute name='fullname' />
                                 <attribute name='telephone1' />
                                 <attribute name='contactid' />
                                 <order attribute='fullname' descending='false' />
                                 <filter type='and'>
                                   <condition attribute='anniversary' operator='next-x-months' value='2' />
                                 </filter>
                               </entity>
                             </fetch>";

            var query = XrmFakedContext.TranslateFetchXmlToQueryExpression(ctx, fetchXml);

            Assert.True(query.Criteria != null);
            Assert.Single(query.Criteria.Conditions);
            Assert.Equal("anniversary", query.Criteria.Conditions[0].AttributeName);
            Assert.Equal(ConditionOperator.NextXMonths, query.Criteria.Conditions[0].Operator);

            var date = DateTime.UtcNow;
            var ct1 = new Contact() { Id = Guid.NewGuid(), Anniversary = date.AddMonths(1) }; //Should be returned
            var ct2 = new Contact() { Id = Guid.NewGuid(), Anniversary = date.AddMonths(-1) }; //Shouldnt
            var ct3 = new Contact() { Id = Guid.NewGuid(), Anniversary = date.AddMonths(3) }; //Shouldnt
            ctx.Initialize(new[] { ct1, ct2, ct3 });
            var service = ctx.GetOrganizationService();

            var collection = service.RetrieveMultiple(new FetchExpression(fetchXml));

            Assert.Single(collection.Entities);
            var retrievedUser = collection.Entities[0].Id;
            Assert.Equal(retrievedUser, ct1.Id);
        }

        [Fact]
        public void FetchXml_Operator_Last_X_Years_Translation()
        {
            var ctx = new XrmFakedContext();
            ctx.ProxyTypesAssembly = Assembly.GetAssembly(typeof(Contact));

            var fetchXml = @"<fetch version='1.0' output-format='xml-platform' mapping='logical' distinct='false'>
                              <entity name='contact'>
                                    <attribute name='fullname' />
                                    <attribute name='telephone1' />
                                    <attribute name='contactid' />
                                        <filter type='and'>
                                            <condition attribute='birthdate' operator='last-x-years' value='3' />
                                        </filter>
                                  </entity>
                            </fetch>";

            var query = XrmFakedContext.TranslateFetchXmlToQueryExpression(ctx, fetchXml);

            Assert.True(query.Criteria != null);
            Assert.Equal(1, query.Criteria.Conditions.Count);
            Assert.Equal("birthdate", query.Criteria.Conditions[0].AttributeName);
            Assert.Equal(ConditionOperator.LastXYears, query.Criteria.Conditions[0].Operator);
            Assert.Equal(3, query.Criteria.Conditions[0].Values[0]);
        }

        [Fact]
        public void FetchXml_Operator_Last_X_Years_Execution()
        {
            var ctx = new XrmFakedContext();
            ctx.ProxyTypesAssembly = Assembly.GetAssembly(typeof(Contact));

            var fetchXml = @"<fetch version='1.0' output-format='xml-platform' mapping='logical' distinct='false'>
                               <entity name='contact'>
                                 <attribute name='fullname' />
                                 <attribute name='telephone1' />
                                 <attribute name='contactid' />
                                 <order attribute='fullname' descending='false' />
                                 <filter type='and'>
                                   <condition attribute='anniversary' operator='last-x-years' value='2' />
                                 </filter>
                               </entity>
                             </fetch>";

            var query = XrmFakedContext.TranslateFetchXmlToQueryExpression(ctx, fetchXml);

            Assert.True(query.Criteria != null);
            Assert.Single(query.Criteria.Conditions);
            Assert.Equal("anniversary", query.Criteria.Conditions[0].AttributeName);
            Assert.Equal(ConditionOperator.LastXYears, query.Criteria.Conditions[0].Operator);

            var date = DateTime.UtcNow;
            var ct1 = new Contact() { Id = Guid.NewGuid(), Anniversary = date.AddYears(-1) }; //Should be returned
            var ct2 = new Contact() { Id = Guid.NewGuid(), Anniversary = date.AddYears(1) }; //Shouldnt
            var ct3 = new Contact() { Id = Guid.NewGuid(), Anniversary = date.AddYears(-3) }; //Shouldnt
            ctx.Initialize(new[] { ct1, ct2, ct3 });
            var service = ctx.GetOrganizationService();

            var collection = service.RetrieveMultiple(new FetchExpression(fetchXml));

            Assert.Single(collection.Entities);
            var retrievedUser = collection.Entities[0].Id;
            Assert.Equal(retrievedUser, ct1.Id);
        }

        [Fact]
        public void FetchXml_Operator_Next_X_Years_Translation()
        {
            var ctx = new XrmFakedContext();
            ctx.ProxyTypesAssembly = Assembly.GetAssembly(typeof(Contact));

            var fetchXml = @"<fetch version='1.0' output-format='xml-platform' mapping='logical' distinct='false'>
                              <entity name='contact'>
                                    <attribute name='fullname' />
                                    <attribute name='telephone1' />
                                    <attribute name='contactid' />
                                        <filter type='and'>
                                            <condition attribute='birthdate' operator='next-x-years' value='3' />
                                        </filter>
                                  </entity>
                            </fetch>";

            var query = XrmFakedContext.TranslateFetchXmlToQueryExpression(ctx, fetchXml);

            Assert.True(query.Criteria != null);
            Assert.Equal(1, query.Criteria.Conditions.Count);
            Assert.Equal("birthdate", query.Criteria.Conditions[0].AttributeName);
            Assert.Equal(ConditionOperator.NextXYears, query.Criteria.Conditions[0].Operator);
            Assert.Equal(3, query.Criteria.Conditions[0].Values[0]);
        }

        [Fact]
        public void FetchXml_Operator_Next_X_Years_Execution()
        {
            var ctx = new XrmFakedContext();
            ctx.ProxyTypesAssembly = Assembly.GetAssembly(typeof(Contact));

            var fetchXml = @"<fetch version='1.0' output-format='xml-platform' mapping='logical' distinct='false'>
                               <entity name='contact'>
                                 <attribute name='fullname' />
                                 <attribute name='telephone1' />
                                 <attribute name='contactid' />
                                 <order attribute='fullname' descending='false' />
                                 <filter type='and'>
                                   <condition attribute='anniversary' operator='next-x-years' value='2' />
                                 </filter>
                               </entity>
                             </fetch>";

            var query = XrmFakedContext.TranslateFetchXmlToQueryExpression(ctx, fetchXml);

            Assert.True(query.Criteria != null);
            Assert.Single(query.Criteria.Conditions);
            Assert.Equal("anniversary", query.Criteria.Conditions[0].AttributeName);
            Assert.Equal(ConditionOperator.NextXYears, query.Criteria.Conditions[0].Operator);

            var date = DateTime.UtcNow;
            var ct1 = new Contact() { Id = Guid.NewGuid(), Anniversary = date.AddYears(1) }; //Should be returned
            var ct2 = new Contact() { Id = Guid.NewGuid(), Anniversary = date.AddYears(-1) }; //Shouldnt
            var ct3 = new Contact() { Id = Guid.NewGuid(), Anniversary = date.AddYears(3) }; //Shouldnt
            ctx.Initialize(new[] { ct1, ct2, ct3 });
            var service = ctx.GetOrganizationService();

            var collection = service.RetrieveMultiple(new FetchExpression(fetchXml));

            Assert.Single(collection.Entities);
            var retrievedUser = collection.Entities[0].Id;
            Assert.Equal(retrievedUser, ct1.Id);
        }
<<<<<<< HEAD
=======

        [Fact]
        public void FetchXml_EntityName_Attribute_Alias_Execution()
        {
            XrmFakedContext context = new XrmFakedContext();
            IOrganizationService service = context.GetOrganizationService();

            Entity e = new Entity("contact")
            {
                Id = Guid.NewGuid(),
                ["retrieve"] = "Yes"
            };

            Entity e2 = new Entity("account")
            {
                Id = Guid.NewGuid(),
                ["contactid"] = e.ToEntityReference()
            };

            context.Initialize(new Entity[] { e, e2 });

            var fetchXml = @"<fetch top='50' >
                              <entity name='account' >
                                <filter>
                                  <condition entityname='mycontact' attribute='retrieve' operator='eq' value='Yes' />
                                </filter>
                                <link-entity name='contact' from='contactid' to='contactid' link-type='inner' alias='mycontact' >
                                  <attribute name='retrieve' />
                                </link-entity>
                              </entity>
                            </fetch>";

            var result = service.RetrieveMultiple(new FetchExpression(fetchXml));

            Assert.True(result.Entities.Any());
        }

        [Fact]
        public void FetchXml_EntityName_Attribute_No_Alias_Execution()
        {
            XrmFakedContext context = new XrmFakedContext();
            IOrganizationService service = context.GetOrganizationService();

            Entity e = new Entity("contact")
            {
                Id = Guid.NewGuid(),
                ["retrieve"] = "Yes"
            };

            Entity e2 = new Entity("account")
            {
                Id = Guid.NewGuid(),
                ["contactid"] = e.ToEntityReference()
            };

            context.Initialize(new Entity[] { e, e2 });

            var fetchXml = @"<fetch top='50' >
                              <entity name='account' >
                                <filter>
                                  <condition entityname='contact' attribute='retrieve' operator='eq' value='Yes' />
                                </filter>
                                <link-entity name='contact' from='contactid' to='contactid' link-type='inner'>
                                  <attribute name='retrieve' />
                                </link-entity>
                              </entity>
                            </fetch>";

            var result = service.RetrieveMultiple(new FetchExpression(fetchXml));

            Assert.True(result.Entities.Any());
        }
#endif

>>>>>>> b93239ce
    }
}<|MERGE_RESOLUTION|>--- conflicted
+++ resolved
@@ -2338,6 +2338,78 @@
 
             Assert.Equal(0, collection.Entities.Count);
         }
+
+        [Fact]
+        public void FetchXml_EntityName_Attribute_Alias_Execution()
+        {
+            XrmFakedContext context = new XrmFakedContext();
+            IOrganizationService service = context.GetOrganizationService();
+
+            Entity e = new Entity("contact")
+            {
+                Id = Guid.NewGuid(),
+                ["retrieve"] = "Yes"
+            };
+
+            Entity e2 = new Entity("account")
+            {
+                Id = Guid.NewGuid(),
+                ["contactid"] = e.ToEntityReference()
+            };
+
+            context.Initialize(new Entity[] { e, e2 });
+
+            var fetchXml = @"<fetch top='50' >
+                              <entity name='account' >
+                                <filter>
+                                  <condition entityname='mycontact' attribute='retrieve' operator='eq' value='Yes' />
+                                </filter>
+                                <link-entity name='contact' from='contactid' to='contactid' link-type='inner' alias='mycontact' >
+                                  <attribute name='retrieve' />
+                                </link-entity>
+                              </entity>
+                            </fetch>";
+
+            var result = service.RetrieveMultiple(new FetchExpression(fetchXml));
+
+            Assert.True(result.Entities.Any());
+        }
+
+        [Fact]
+        public void FetchXml_EntityName_Attribute_No_Alias_Execution()
+        {
+            XrmFakedContext context = new XrmFakedContext();
+            IOrganizationService service = context.GetOrganizationService();
+
+            Entity e = new Entity("contact")
+            {
+                Id = Guid.NewGuid(),
+                ["retrieve"] = "Yes"
+            };
+
+            Entity e2 = new Entity("account")
+            {
+                Id = Guid.NewGuid(),
+                ["contactid"] = e.ToEntityReference()
+            };
+
+            context.Initialize(new Entity[] { e, e2 });
+
+            var fetchXml = @"<fetch top='50' >
+                              <entity name='account' >
+                                <filter>
+                                  <condition entityname='contact' attribute='retrieve' operator='eq' value='Yes' />
+                                </filter>
+                                <link-entity name='contact' from='contactid' to='contactid' link-type='inner'>
+                                  <attribute name='retrieve' />
+                                </link-entity>
+                              </entity>
+                            </fetch>";
+
+            var result = service.RetrieveMultiple(new FetchExpression(fetchXml));
+
+            Assert.True(result.Entities.Any());
+        }
 #endif
 
         [Fact]
@@ -2950,82 +3022,5 @@
             var retrievedUser = collection.Entities[0].Id;
             Assert.Equal(retrievedUser, ct1.Id);
         }
-<<<<<<< HEAD
-=======
-
-        [Fact]
-        public void FetchXml_EntityName_Attribute_Alias_Execution()
-        {
-            XrmFakedContext context = new XrmFakedContext();
-            IOrganizationService service = context.GetOrganizationService();
-
-            Entity e = new Entity("contact")
-            {
-                Id = Guid.NewGuid(),
-                ["retrieve"] = "Yes"
-            };
-
-            Entity e2 = new Entity("account")
-            {
-                Id = Guid.NewGuid(),
-                ["contactid"] = e.ToEntityReference()
-            };
-
-            context.Initialize(new Entity[] { e, e2 });
-
-            var fetchXml = @"<fetch top='50' >
-                              <entity name='account' >
-                                <filter>
-                                  <condition entityname='mycontact' attribute='retrieve' operator='eq' value='Yes' />
-                                </filter>
-                                <link-entity name='contact' from='contactid' to='contactid' link-type='inner' alias='mycontact' >
-                                  <attribute name='retrieve' />
-                                </link-entity>
-                              </entity>
-                            </fetch>";
-
-            var result = service.RetrieveMultiple(new FetchExpression(fetchXml));
-
-            Assert.True(result.Entities.Any());
-        }
-
-        [Fact]
-        public void FetchXml_EntityName_Attribute_No_Alias_Execution()
-        {
-            XrmFakedContext context = new XrmFakedContext();
-            IOrganizationService service = context.GetOrganizationService();
-
-            Entity e = new Entity("contact")
-            {
-                Id = Guid.NewGuid(),
-                ["retrieve"] = "Yes"
-            };
-
-            Entity e2 = new Entity("account")
-            {
-                Id = Guid.NewGuid(),
-                ["contactid"] = e.ToEntityReference()
-            };
-
-            context.Initialize(new Entity[] { e, e2 });
-
-            var fetchXml = @"<fetch top='50' >
-                              <entity name='account' >
-                                <filter>
-                                  <condition entityname='contact' attribute='retrieve' operator='eq' value='Yes' />
-                                </filter>
-                                <link-entity name='contact' from='contactid' to='contactid' link-type='inner'>
-                                  <attribute name='retrieve' />
-                                </link-entity>
-                              </entity>
-                            </fetch>";
-
-            var result = service.RetrieveMultiple(new FetchExpression(fetchXml));
-
-            Assert.True(result.Entities.Any());
-        }
-#endif
-
->>>>>>> b93239ce
     }
 }