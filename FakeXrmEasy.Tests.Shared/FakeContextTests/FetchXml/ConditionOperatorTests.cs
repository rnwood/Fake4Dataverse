--- conflicted
+++ resolved
@@ -4,6 +4,7 @@
 using System;
 using System.Collections.Generic;
 using System.Reflection;
+using System.Text;
 using Xunit;
 
 namespace FakeXrmEasy.Tests.FakeContextTests.FetchXml
@@ -77,6 +78,7 @@
       <xs:enumeration value="last-x-years" />
       <xs:enumeration value="next-x-years" />
 
+
       <xs:enumeration value="eq-userteams" />
       <xs:enumeration value="eq-useroruserteams" />
       <xs:enumeration value="eq-useroruserhierarchy" />
@@ -85,6 +87,7 @@
       <xs:enumeration value="ne-businessid" />
       <xs:enumeration value="eq-userlanguage" />
 
+      
       <xs:enumeration value="this-fiscal-year" />
       <xs:enumeration value="this-fiscal-period" />
       <xs:enumeration value="next-fiscal-year" />
@@ -101,6 +104,7 @@
       <xs:enumeration value="in-or-before-fiscal-period-and-year" />
       <xs:enumeration value="in-or-after-fiscal-period-and-year" />
 
+    
       HIERACHY OPERATORS:
       <xs:enumeration value="under"/>
       <xs:enumeration value="eq-or-under" />
@@ -110,9 +114,9 @@
 
     </xs:restriction>
   </xs:simpleType>
-
+      
+     
      */
-
     /// </summary>
     public class ConditionOperatorTests
     {
@@ -548,6 +552,8 @@
                                         </filter>
                                   </entity>
                             </fetch>";
+
+
 
             var query = XrmFakedContext.TranslateFetchXmlToQueryExpression(ctx, fetchXml);
 
@@ -828,6 +834,7 @@
             Assert.Equal(11, retrievedDate.Value.Month);
             Assert.Equal(23, retrievedDate.Value.Day);
         }
+
 
         [Fact]
         public void FetchXml_Operator_On_Or_Before_Execution()
@@ -928,7 +935,7 @@
                             </fetch>";
 
             var date = DateTime.Today;
-            var ct1 = new Contact() { Id = Guid.NewGuid(), Anniversary = date }; //Shouldnt
+            var ct1 = new Contact() { Id = Guid.NewGuid(), Anniversary = date }; //Shouldnt 
             var ct2 = new Contact() { Id = Guid.NewGuid(), Anniversary = date.AddDays(-1) }; //Should be returned
             ctx.Initialize(new[] { ct1, ct2 });
             var service = ctx.GetFakedOrganizationService();
@@ -955,7 +962,7 @@
                             </fetch>";
 
             var date = DateTime.Today;
-            var ct1 = new Contact() { Id = Guid.NewGuid(), Anniversary = date }; //Shouldnt
+            var ct1 = new Contact() { Id = Guid.NewGuid(), Anniversary = date }; //Shouldnt 
             var ct2 = new Contact() { Id = Guid.NewGuid(), Anniversary = date.AddDays(1) }; //Should be returned
             ctx.Initialize(new[] { ct1, ct2 });
             var service = ctx.GetFakedOrganizationService();
@@ -1045,11 +1052,7 @@
                             </fetch>";
 
             var date = DateTime.Today;
-<<<<<<< HEAD
-            var ct1 = new Contact() { Id = Guid.NewGuid(), Anniversary = date }; //Shouldnt
-=======
             var ct1 = new Contact() { Id = Guid.NewGuid(), Anniversary = date }; //Shouldnt 
->>>>>>> 6212a584
             var ct2 = new Contact() { Id = Guid.NewGuid(), Anniversary = new DateTime(2013, 05, 19) }; //Should be returned
             ctx.Initialize(new[] { ct1, ct2 });
             var service = ctx.GetFakedOrganizationService();
@@ -1274,6 +1277,7 @@
             Assert.Equal("product", query.Criteria.Conditions[0].EntityName);
             Assert.Equal(ConditionOperator.Null, query.Criteria.Conditions[0].Operator);
             Assert.Equal(0, query.Criteria.Conditions[0].Values.Count);
+
         }
 
         [Fact]
@@ -1318,5 +1322,6 @@
             Assert.Equal(0, collection.Entities.Count);
         }
 #endif
+
     }
 }