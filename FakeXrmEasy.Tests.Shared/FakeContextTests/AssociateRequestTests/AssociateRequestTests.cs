--- conflicted
+++ resolved
@@ -40,7 +40,63 @@
         }
 
         [Fact]
-<<<<<<< HEAD
+        public void When_execute_is_called_with_reversed_target_and_Related()
+        {
+            var context = new XrmFakedContext();
+
+            var userId = Guid.NewGuid();
+            var teamId = Guid.NewGuid();
+            var user2Id = Guid.NewGuid();
+            context.Initialize(new List<Entity> {
+                new SystemUser
+                {
+                    Id = userId
+                },
+                new SystemUser
+                {
+                    Id = user2Id
+                },
+                new Team
+                {
+                    Id = teamId
+                }
+            });
+            
+            context.AddRelationship("teammembership", new XrmFakedRelationship()
+            {
+                RelationshipType = XrmFakedRelationship.enmFakeRelationshipType.ManyToMany,
+                IntersectEntity = "teammembership",
+                Entity1Attribute = "systemuserid",
+                Entity1LogicalName = "systemuser",
+                Entity2Attribute = "teamid",
+                Entity2LogicalName = "team"
+            });
+
+            var orgSvc = context.GetFakedOrganizationService();
+            orgSvc.Associate("team", teamId, new Relationship("teammembership"),
+                new EntityReferenceCollection(new List<EntityReference> { new EntityReference("systemuser", userId) }));
+
+            orgSvc.Associate("systemuser", user2Id, new Relationship("teammembership"),
+                new EntityReferenceCollection(new List<EntityReference> { new EntityReference("team", teamId) }));
+
+            using (Crm.XrmServiceContext ctx = new XrmServiceContext(orgSvc))
+            {
+                var firstAssociation = (from tu in ctx.TeamMembershipSet
+                                        where tu.TeamId == teamId
+                                        && tu.SystemUserId == userId
+                                        select tu).FirstOrDefault();
+                Assert.NotNull(firstAssociation);
+
+                var secondAssociation = (from tu in ctx.TeamMembershipSet
+                                        where tu.TeamId == teamId
+                                        && tu.SystemUserId == user2Id
+                                        select tu).FirstOrDefault();
+                Assert.NotNull(secondAssociation);
+            }
+
+        }
+
+        [Fact]
         public void When_execute_is_called_with_a_non_existing_target_exception_is_thrown()
         {
             var context = new XrmFakedContext();
@@ -104,62 +160,6 @@
                 Relationship = new Relationship("fakeRelationship")
             };
             Assert.Throws<Exception>(() => executor.Execute(req, context));
-=======
-        public void When_execute_is_called_with_reversed_target_and_Related()
-        {
-            var context = new XrmFakedContext();
-
-            var userId = Guid.NewGuid();
-            var teamId = Guid.NewGuid();
-            var user2Id = Guid.NewGuid();
-            context.Initialize(new List<Entity> {
-                new SystemUser
-                {
-                    Id = userId
-                },
-                new SystemUser
-                {
-                    Id = user2Id
-                },
-                new Team
-                {
-                    Id = teamId
-                }
-            });
-            
-            context.AddRelationship("teammembership", new XrmFakedRelationship()
-            {
-                RelationshipType = XrmFakedRelationship.enmFakeRelationshipType.ManyToMany,
-                IntersectEntity = "teammembership",
-                Entity1Attribute = "systemuserid",
-                Entity1LogicalName = "systemuser",
-                Entity2Attribute = "teamid",
-                Entity2LogicalName = "team"
-            });
-
-            var orgSvc = context.GetFakedOrganizationService();
-            orgSvc.Associate("team", teamId, new Relationship("teammembership"),
-                new EntityReferenceCollection(new List<EntityReference> { new EntityReference("systemuser", userId) }));
-
-            orgSvc.Associate("systemuser", user2Id, new Relationship("teammembership"),
-                new EntityReferenceCollection(new List<EntityReference> { new EntityReference("team", teamId) }));
-
-            using (Crm.XrmServiceContext ctx = new XrmServiceContext(orgSvc))
-            {
-                var firstAssociation = (from tu in ctx.TeamMembershipSet
-                                        where tu.TeamId == teamId
-                                        && tu.SystemUserId == userId
-                                        select tu).FirstOrDefault();
-                Assert.NotNull(firstAssociation);
-
-                var secondAssociation = (from tu in ctx.TeamMembershipSet
-                                        where tu.TeamId == teamId
-                                        && tu.SystemUserId == user2Id
-                                        select tu).FirstOrDefault();
-                Assert.NotNull(secondAssociation);
-            }
-
->>>>>>> 0eff34df
         }
     }
 }