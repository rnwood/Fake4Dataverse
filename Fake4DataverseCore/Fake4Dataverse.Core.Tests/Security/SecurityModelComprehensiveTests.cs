using Fake4Dataverse.Security;
using Fake4Dataverse.Security.Middleware;
using Fake4Dataverse.Middleware;
using Fake4Dataverse.Middleware.Crud;
using Microsoft.Xrm.Sdk;
using Microsoft.Xrm.Sdk.Query;
using Microsoft.Xrm.Sdk.Messages;
using Microsoft.Crm.Sdk.Messages;
using System;
using System.Linq;
using Xunit;

namespace Fake4Dataverse.Core.Tests.Security
{
    /// <summary>
    /// Comprehensive tests for the complete Dataverse security model implementation.
    /// Reference: https://learn.microsoft.com/en-us/power-platform/admin/wp-security
    /// </summary>
    public class SecurityModelComprehensiveTests
    {
        #region Privilege-Based Security Tests
        
        [Fact]
        public void Should_Auto_Create_Privileges_For_User_Owned_Entities()
        {
            // Arrange
            var context = new XrmFakedContext();
            context.SecurityConfiguration.SecurityEnabled = true;
            
            // Load account metadata (user-owned entity)
<<<<<<< HEAD
            context.InitializeMetadataFromStandardCdmSchemasAsync(new[] { "sales" }).Wait();
=======
            context.InitializeMetadataFromStandardCdmEntitiesAsync(new[] { "account" }).Wait();
>>>>>>> e9c5667c
            
            // Act
            var privileges = context.CreateQuery("privilege")
                .Where(p => p.GetAttributeValue<string>("name").Contains("Account"))
                .ToList();
            
            // Assert - should have all 8 privileges for user-owned entities
            Assert.Contains(privileges, p => p.GetAttributeValue<string>("name") == "prvCreateAccount");
            Assert.Contains(privileges, p => p.GetAttributeValue<string>("name") == "prvReadAccount");
            Assert.Contains(privileges, p => p.GetAttributeValue<string>("name") == "prvWriteAccount");
            Assert.Contains(privileges, p => p.GetAttributeValue<string>("name") == "prvDeleteAccount");
            Assert.Contains(privileges, p => p.GetAttributeValue<string>("name") == "prvAppendAccount");
            Assert.Contains(privileges, p => p.GetAttributeValue<string>("name") == "prvAppendToAccount");
            Assert.Contains(privileges, p => p.GetAttributeValue<string>("name") == "prvAssignAccount");
            Assert.Contains(privileges, p => p.GetAttributeValue<string>("name") == "prvShareAccount");
        }
        
        [Fact]
        public void Should_Auto_Create_Limited_Privileges_For_Organization_Owned_Entities()
        {
            // Arrange
            var context = new XrmFakedContext();
            context.SecurityConfiguration.SecurityEnabled = true;
            
            // Load systemuser metadata (organization-owned entity)
            context.InitializeMetadataFromCdmFiles(new[] { "/home/runner/work/Fake4Dataverse/Fake4Dataverse/Fake4DataverseCore/system-edm-files/SystemUser.cdm.json" });
            
            // Act - systemuser is organization-owned
            var privileges = context.CreateQuery("privilege")
                .Where(p => p.GetAttributeValue<string>("name").Contains("Systemuser"))
                .ToList();
            
            // Assert - should have only 4 privileges for org-owned entities (no Assign/Share/Append/AppendTo)
            Assert.Contains(privileges, p => p.GetAttributeValue<string>("name") == "prvCreateSystemuser");
            Assert.Contains(privileges, p => p.GetAttributeValue<string>("name") == "prvReadSystemuser");
            Assert.Contains(privileges, p => p.GetAttributeValue<string>("name") == "prvWriteSystemuser");
            Assert.Contains(privileges, p => p.GetAttributeValue<string>("name") == "prvDeleteSystemuser");
            
            // These should NOT exist for organization-owned entities
            Assert.DoesNotContain(privileges, p => p.GetAttributeValue<string>("name") == "prvAssignSystemuser");
            Assert.DoesNotContain(privileges, p => p.GetAttributeValue<string>("name") == "prvShareSystemuser");
            Assert.DoesNotContain(privileges, p => p.GetAttributeValue<string>("name") == "prvAppendSystemuser");
            Assert.DoesNotContain(privileges, p => p.GetAttributeValue<string>("name") == "prvAppendToSystemuser");
        }
        
        [Fact]
        public void Should_Grant_Access_Based_On_Privilege_Depth_Basic()
        {
            // Arrange
            var builder = MiddlewareBuilder.New()
                .AddCrud()
                .UseCrud()
                .AddSecurity();
                
            var context = builder.Build();
            context.SecurityConfiguration.SecurityEnabled = true;
            context.SecurityConfiguration.EnforcePrivilegeDepth = true;
            
            var service = context.GetOrganizationService();
            
            // Grant Basic depth privilege (user can only access their own records)
            // Load metadata first (this initializes default security entities)
            context.InitializeMetadataFromStandardCdmSchemasAsync(new[] { "sales" }).Wait();
            
            // Create user and role
            var userId = Guid.NewGuid();
            var roleId = Guid.NewGuid();
            var buId = context.SecurityManager.RootBusinessUnitId;
            
            var user = new Entity("systemuser") { Id = userId, ["fullname"] = "Test User", ["businessunitid"] = new EntityReference("businessunit", buId) };
            var role = new Entity("role") { Id = roleId, ["name"] = "Test Role", ["businessunitid"] = new EntityReference("businessunit", buId) };
            
<<<<<<< HEAD
=======
            context.Initialize(new[] { user, role });
            
            // Grant Basic depth privilege (user can only access their own records)
            context.InitializeMetadataFromStandardCdmEntitiesAsync(new[] { "account" }).Wait();
            
>>>>>>> e9c5667c
            var prvReadAccount = context.CreateQuery("privilege")
                .FirstOrDefault(p => p.GetAttributeValue<string>("name") == "prvReadAccount");
            
            var rolePrivilege = new Entity("roleprivileges")
            {
                Id = Guid.NewGuid(),
                ["roleid"] = new EntityReference("role", roleId),
                ["privilegeid"] = new EntityReference("privilege", prvReadAccount.Id),
                ["privilegedepthmask"] = 1 // Basic depth
            };
            
            // Assign role to user via systemuserroles entity
            var userRole = new Entity("systemuserroles")
            {
                Id = Guid.NewGuid(),
                ["systemuserid"] = userId,
                ["roleid"] = roleId
            };
            
            // Initialize all entities together
            context.Initialize(new[] { user, role, rolePrivilege, userRole });
            
            // Set caller
            context.CallerProperties.CallerId = new EntityReference("systemuser", userId);
            
            // Act - user creates and reads their own account
            var accountId = service.Create(new Entity("account") { ["name"] = "My Account" });
            var account = service.Retrieve("account", accountId, new ColumnSet("name"));
            
            // Assert
            Assert.NotNull(account);
            Assert.Equal("My Account", account.GetAttributeValue<string>("name"));
        }
        
        #endregion
        
        #region System Administrator Tests
        
        [Fact]
        public void System_Administrator_Should_Have_All_Privileges_Implicitly()
        {
            // Arrange
            var builder = MiddlewareBuilder.New()
                .AddCrud()
                .UseCrud()
                .AddSecurity();
                
            var context = builder.Build();
            context.SecurityConfiguration.SecurityEnabled = true;
            
            var service = context.GetOrganizationService();
            
            // Load account metadata (needed for validation)
            context.InitializeMetadataFromStandardCdmSchemasAsync(new[] { "sales" }).Wait();
            
            // Create System Administrator user
            var userId = Guid.NewGuid();
            
            // Get System Administrator role ID (this initializes default security entities)
            var sysAdminRoleId = context.SecurityManager.SystemAdministratorRoleId;
            
            var user = new Entity("systemuser") { Id = userId, ["fullname"] = "Admin User" };
            
            // Assign System Administrator role via systemuserroles entity
            var userRole = new Entity("systemuserroles")
            {
                Id = Guid.NewGuid(),
                ["systemuserid"] = userId,
                ["roleid"] = sysAdminRoleId
            };
            
            // Initialize user and role assignment together
            context.Initialize(new[] { user, userRole });
            
            // Set caller
            context.CallerProperties.CallerId = new EntityReference("systemuser", userId);
            
            // Load account metadata
            context.InitializeMetadataFromStandardCdmEntitiesAsync(new[] { "account" }).Wait();
            
            // Act - create account without any explicit privilege grants
            var accountId = service.Create(new Entity("account") { ["name"] = "Admin Account" });
            
            // Assert - System Administrator can do anything
            Assert.NotEqual(Guid.Empty, accountId);
            var account = service.Retrieve("account", accountId, new ColumnSet("name"));
            Assert.Equal("Admin Account", account.GetAttributeValue<string>("name"));
        }
        
        #endregion
        
        #region Organization-Owned Entity Tests
        
        [Fact]
        public void Organization_Owned_Entities_Should_Support_Only_Global_Scope()
        {
            // Arrange
            var context = new XrmFakedContext();
            context.SecurityConfiguration.SecurityEnabled = true;
            
            // Act - check systemuser privileges (organization-owned)
            var privileges = context.CreateQuery("privilege")
                .Where(p => p.GetAttributeValue<string>("name").Contains("Systemuser"))
                .ToList();
            
            // Assert - all privileges should have only canbeglobal=true
            foreach (var privilege in privileges)
            {
                Assert.False(privilege.GetAttributeValue<bool>("canbebasic"));
                Assert.False(privilege.GetAttributeValue<bool>("canbelocal"));
                Assert.False(privilege.GetAttributeValue<bool>("canbedeep"));
                Assert.True(privilege.GetAttributeValue<bool>("canbeglobal"));
            }
        }
        
        [Fact]
        public void System_Tables_Should_Be_Readable_By_Everyone()
        {
            // Arrange
            var builder = MiddlewareBuilder.New()
                .AddCrud()
                .UseCrud()
                .AddSecurity();
                
            var context = builder.Build();
            context.SecurityConfiguration.SecurityEnabled = true;
            
            var service = context.GetOrganizationService();
            
            // Create a regular user without any special privileges
            var userId = Guid.NewGuid();
            var user = new Entity("systemuser") { Id = userId, ["fullname"] = "Regular User" };
            context.Initialize(user);
            
            context.CallerProperties.CallerId = new EntityReference("systemuser", userId);
            
            // Act - read system tables without any privilege grants
            var roles = service.RetrieveMultiple(new QueryExpression("role")).Entities;
            var businessUnits = service.RetrieveMultiple(new QueryExpression("businessunit")).Entities;
            var users = service.RetrieveMultiple(new QueryExpression("systemuser")).Entities;
            
            // Assert - everyone can read system tables
            Assert.NotEmpty(roles);
            Assert.NotEmpty(businessUnits);
            Assert.NotEmpty(users);
        }
        
        #endregion
        
        #region Role Shadow Copies Tests
        
        [Fact]
        public void Should_Create_Shadow_Copies_When_Role_Is_Created()
        {
            // Arrange
            var builder = MiddlewareBuilder.New()
                .AddRoleLifecycle()
                .AddCrud()
                .UseCrud();
                
            var context = builder.Build();
            var service = context.GetOrganizationService();
            
            // Create a second business unit
            var bu1Id = context.SecurityManager.RootBusinessUnitId;
            var bu2Id = Guid.NewGuid();
            var bu2 = new Entity("businessunit")
            {
                Id = bu2Id,
                ["name"] = "Sales Department",
                ["parentbusinessunitid"] = new EntityReference("businessunit", bu1Id)
            };
            // Initialize the second business unit
            context.Initialize(bu2);
            
            // Act - create a role in BU1
            var roleId = Guid.NewGuid();
            var role = new Entity("role")
            {
                Id = roleId,
                ["name"] = "Sales Manager",
                ["businessunitid"] = new EntityReference("businessunit", bu1Id)
            };
            service.Create(role);
            
            // Assert - shadow copy should exist for BU2
            var allRoles = context.CreateQuery("role")
                .Where(r => r.GetAttributeValue<string>("name") == "Sales Manager")
                .ToList();
                
            Assert.Equal(2, allRoles.Count); // Root role + 1 shadow copy
            
            var rootRole = allRoles.First(r => r.Id == roleId);
            Assert.Equal(roleId, rootRole.GetAttributeValue<EntityReference>("parentrootroleid").Id);
            
            var shadowRole = allRoles.First(r => r.Id != roleId);
            Assert.Equal(roleId, shadowRole.GetAttributeValue<EntityReference>("parentroleid").Id);
            Assert.Equal(bu2Id, shadowRole.GetAttributeValue<EntityReference>("businessunitid").Id);
        }
        
        [Fact]
        public void Should_Create_Shadow_Copies_When_Business_Unit_Is_Created()
        {
            // Arrange
            var builder = MiddlewareBuilder.New()
                .AddRoleLifecycle()
                .AddCrud()
                .UseCrud();
                
            var context = builder.Build();
            var service = context.GetOrganizationService();
            
            // Create a role first
            var bu1Id = context.SecurityManager.RootBusinessUnitId;
            var roleId = Guid.NewGuid();
            var role = new Entity("role")
            {
                Id = roleId,
                ["name"] = "Sales Manager",
                ["businessunitid"] = new EntityReference("businessunit", bu1Id)
            };
            service.Create(role);
            
            // Act - create a new business unit
            var bu2Id = Guid.NewGuid();
            var bu2 = new Entity("businessunit")
            {
                Id = bu2Id,
                ["name"] = "Sales Department",
                ["parentbusinessunitid"] = new EntityReference("businessunit", bu1Id)
            };
            context.Initialize(bu2);
            
            // Assert - shadow copy of the role should be created for new BU
            var rolesInBU2 = context.CreateQuery("role")
                .Where(r => r.GetAttributeValue<EntityReference>("businessunitid").Id == bu2Id)
                .ToList();
                
            Assert.NotEmpty(rolesInBU2);
            var shadowRole = rolesInBU2.First(r => r.GetAttributeValue<string>("name") == "Sales Manager");
            Assert.Equal(roleId, shadowRole.GetAttributeValue<EntityReference>("parentroleid").Id);
        }
        
        [Fact]
        public void Should_Delete_All_Shadow_Copies_When_Root_Role_Is_Deleted()
        {
            // Arrange
            var builder = MiddlewareBuilder.New()
                .AddRoleLifecycle()
                .AddCrud()
                .UseCrud();
                
            var context = builder.Build();
            var service = context.GetOrganizationService();
            
            // Create a second business unit
            var bu1Id = context.SecurityManager.RootBusinessUnitId;
            var bu2Id = Guid.NewGuid();
            var bu2 = new Entity("businessunit") { Id = bu2Id, ["name"] = "Sales" };
            context.Initialize(bu2);
            
            // Create a role (creates shadow copy)
            var roleId = Guid.NewGuid();
            var role = new Entity("role") { Id = roleId, ["name"] = "Sales Manager", ["businessunitid"] = new EntityReference("businessunit", bu1Id) };
            service.Create(role);
            
            // Act - delete root role
            service.Delete("role", roleId);
            
            // Assert - all copies should be deleted
            var allRoles = context.CreateQuery("role")
                .Where(r => r.GetAttributeValue<string>("name") == "Sales Manager")
                .ToList();
                
            Assert.Empty(allRoles);
        }
        
        [Fact]
        public void Should_Prevent_Direct_Deletion_Of_Shadow_Roles()
        {
            // Arrange
            var builder = MiddlewareBuilder.New()
                .AddRoleLifecycle()
                .AddCrud()
                .UseCrud();
                
            var context = builder.Build();
            var service = context.GetOrganizationService();
            
            // Create a second business unit
            var bu1Id = context.SecurityManager.RootBusinessUnitId;
            var bu2Id = Guid.NewGuid();
            var bu2 = new Entity("businessunit") { Id = bu2Id, ["name"] = "Sales" };
            context.Initialize(bu2);
            
            // Create a role (creates shadow copy)
            var roleId = Guid.NewGuid();
            var role = new Entity("role") { Id = roleId, ["name"] = "Sales Manager", ["businessunitid"] = new EntityReference("businessunit", bu1Id) };
            service.Create(role);
            
            // Find shadow role
            var shadowRole = context.CreateQuery("role")
                .Where(r => r.GetAttributeValue<EntityReference>("parentroleid") != null)
                .Where(r => r.GetAttributeValue<EntityReference>("parentroleid").Id == roleId)
                .First();
            
            // Act & Assert - cannot delete shadow role directly
            var exception = Assert.Throws<InvalidOperationException>(() =>
            {
                service.Delete("role", shadowRole.Id);
            });
            
            Assert.Contains("Shadow role", exception.Message);
        }
        
        #endregion
        
        #region Role Assignment Rules Tests
        
        [Fact]
        public void Should_Enforce_Same_BU_Role_Assignment_In_Traditional_Mode()
        {
            // Arrange
            var builder = MiddlewareBuilder.New()
                .AddRoleLifecycle()
                .AddCrud()
                .UseCrud()
                .AddSecurity();
                
            var context = builder.Build();
            context.SecurityConfiguration.UseModernBusinessUnits = false; // Traditional mode
            
            // Load metadata for systemuserroles (many-to-many relationship entity)
            context.InitializeMetadataFromCdmFiles(new[] { "/home/runner/work/Fake4Dataverse/Fake4Dataverse/Fake4DataverseCore/system-edm-files/SystemUserRoles.cdm.json" });
            
            var service = context.GetOrganizationService();
            
            // Create two business units
            var bu1Id = context.SecurityManager.RootBusinessUnitId;
            var bu2Id = Guid.NewGuid();
            var bu2 = new Entity("businessunit") { Id = bu2Id, ["name"] = "Sales" };
            context.Initialize(bu2);
            
            // Create user in BU1
            var userId = Guid.NewGuid();
            var user = new Entity("systemuser") { Id = userId, ["fullname"] = "User 1", ["businessunitid"] = new EntityReference("businessunit", bu1Id) };
            service.Create(user);
            
            // Create role in BU1
            var roleId = Guid.NewGuid();
            var role = new Entity("role") { Id = roleId, ["name"] = "Role 1", ["businessunitid"] = new EntityReference("businessunit", bu1Id) };
            service.Create(role);
            
            // Find shadow role in BU2
            var shadowRoleInBU2 = context.CreateQuery("role")
                .Where(r => r.GetAttributeValue<EntityReference>("businessunitid").Id == bu2Id)
                .Where(r => r.GetAttributeValue<string>("name") == "Role 1")
                .First();
            
            // Act & Assert - cannot assign role from different BU (create systemuserroles with cross-BU role)
            var userRole = new Entity("systemuserroles")
            {
                Id = Guid.NewGuid(),
                ["systemuserid"] = new EntityReference("systemuser", userId),
                ["roleid"] = new EntityReference("role", shadowRoleInBU2.Id)
            };
            
            var exception = Assert.Throws<InvalidOperationException>(() =>
            {
                service.Create(userRole);
            });
            
            Assert.Contains("same business unit", exception.Message);
        }
        
        [Fact]
        public void Should_Allow_Cross_BU_Role_Assignment_In_Modern_BU_Mode()
        {
            // Arrange
            var builder = MiddlewareBuilder.New()
                .AddRoleLifecycle()
                .AddCrud()
                .UseCrud();
                
            var context = builder.Build();
            context.SecurityConfiguration.UseModernBusinessUnits = true; // Modern mode
            
            // Load metadata for systemuserroles (many-to-many relationship entity)
            context.InitializeMetadataFromCdmFiles(new[] { "/home/runner/work/Fake4Dataverse/Fake4Dataverse/Fake4DataverseCore/system-edm-files/SystemUserRoles.cdm.json" });
            
            var service = context.GetOrganizationService();
            
            // Create two business units
            var bu1Id = context.SecurityManager.RootBusinessUnitId;
            var bu2Id = Guid.NewGuid();
            var bu2 = new Entity("businessunit") { Id = bu2Id, ["name"] = "Sales" };
            context.Initialize(bu2);
            
            // Create user in BU1
            var userId = Guid.NewGuid();
            var user = new Entity("systemuser") { Id = userId, ["fullname"] = "User 1", ["businessunitid"] = new EntityReference("businessunit", bu1Id) };
            service.Create(user);
            
            // Create role in BU1
            var roleId = Guid.NewGuid();
            var role = new Entity("role") { Id = roleId, ["name"] = "Role 1", ["businessunitid"] = new EntityReference("businessunit", bu1Id) };
            service.Create(role);
            
            // Find shadow role in BU2
            var shadowRoleInBU2 = context.CreateQuery("role")
                .Where(r => r.GetAttributeValue<EntityReference>("businessunitid").Id == bu2Id)
                .Where(r => r.GetAttributeValue<string>("name") == "Role 1")
                .First();
            
            // Act - assign role from different BU (should work in modern mode)
            var userRole = new Entity("systemuserroles")
            {
                Id = Guid.NewGuid(),
                ["systemuserid"] = new EntityReference("systemuser", userId),
                ["roleid"] = new EntityReference("role", shadowRoleInBU2.Id)
            };
            service.Create(userRole);
            
            // Assert - no exception thrown
            var userRoles = context.SecurityManager.GetUserRoles(userId);
            Assert.Contains(shadowRoleInBU2.Id, userRoles);
        }
        
        [Fact]
        public void Should_Remove_Role_Assignments_When_User_BU_Changes()
        {
            // Arrange
            var builder = MiddlewareBuilder.New()
                .AddRoleLifecycle()
                .AddCrud()
                .UseCrud();
                
            var context = builder.Build();
            
            // Load metadata for systemuserroles (many-to-many relationship entity)
            context.InitializeMetadataFromCdmFiles(new[] { "/home/runner/work/Fake4Dataverse/Fake4Dataverse/Fake4DataverseCore/system-edm-files/SystemUserRoles.cdm.json" });
            
            var service = context.GetOrganizationService();
            
            // Create two business units
            var bu1Id = context.SecurityManager.RootBusinessUnitId;
            var bu2Id = Guid.NewGuid();
            var bu2 = new Entity("businessunit") { Id = bu2Id, ["name"] = "Sales" };
            context.Initialize(bu2);
            
            // Create user in BU1
            var userId = Guid.NewGuid();
            var user = new Entity("systemuser") { Id = userId, ["fullname"] = "User 1", ["businessunitid"] = new EntityReference("businessunit", bu1Id) };
            service.Create(user);
            
            // Create and assign role
            var roleId = Guid.NewGuid();
            var role = new Entity("role") { Id = roleId, ["name"] = "Role 1", ["businessunitid"] = new EntityReference("businessunit", bu1Id) };
            service.Create(role);
            
            // Assign role to user via systemuserroles entity
            var userRole = new Entity("systemuserroles")
            {
                Id = Guid.NewGuid(),
                ["systemuserid"] = new EntityReference("systemuser", userId),
                ["roleid"] = new EntityReference("role", roleId)
            };
            service.Create(userRole);
            
            // Verify role is assigned
            Assert.NotEmpty(context.SecurityManager.GetUserRoles(userId));
            
            // Act - update user's business unit
            user["businessunitid"] = new EntityReference("businessunit", bu2Id);
            service.Update(user);
            
            // Assert - role assignments should be removed
            Assert.Empty(context.SecurityManager.GetUserRoles(userId));
        }
        
        #endregion
        
        #region Integration Tests
        
        [Fact]
        public void Complete_Security_Scenario_With_Privilege_Checking()
        {
            // Arrange - set up complete security environment
            var builder = MiddlewareBuilder.New()
                .AddRoleLifecycle()
                .AddCrud()
                .UseCrud()
                .AddSecurity();
                
            var context = builder.Build();
            context.SecurityConfiguration.SecurityEnabled = true;
            context.SecurityConfiguration.EnforcePrivilegeDepth = true;
            
            var service = context.GetOrganizationService();
            
            // Load account metadata
            context.InitializeMetadataFromStandardCdmSchemasAsync(new[] { "sales" }).Wait();
            
            // Create business unit
            var buId = context.SecurityManager.RootBusinessUnitId;
            
            // Create user
            var userId = Guid.NewGuid();
            var user = new Entity("systemuser") { Id = userId, ["fullname"] = "Sales Rep", ["businessunitid"] = new EntityReference("businessunit", buId) };
            
            // Create role
            var roleId = Guid.NewGuid();
            var role = new Entity("role") { Id = roleId, ["name"] = "Sales Representative", ["businessunitid"] = new EntityReference("businessunit", buId) };
            
            // Grant privileges to role
            var prvCreate = context.CreateQuery("privilege").First(p => p.GetAttributeValue<string>("name") == "prvCreateAccount");
            var prvRead = context.CreateQuery("privilege").First(p => p.GetAttributeValue<string>("name") == "prvReadAccount");
            var prvWrite = context.CreateQuery("privilege").First(p => p.GetAttributeValue<string>("name") == "prvWriteAccount");
            
            // Assign role to user via systemuserroles entity
            var userRole = new Entity("systemuserroles")
            {
                Id = Guid.NewGuid(),
                ["systemuserid"] = userId,
                ["roleid"] = roleId
            };
            
            // Initialize all entities together
            context.Initialize(new[]
            {
                user,
                role,
                new Entity("roleprivileges") { Id = Guid.NewGuid(), ["roleid"] = new EntityReference("role", roleId), ["privilegeid"] = new EntityReference("privilege", prvCreate.Id), ["privilegedepthmask"] = 1 },
                new Entity("roleprivileges") { Id = Guid.NewGuid(), ["roleid"] = new EntityReference("role", roleId), ["privilegeid"] = new EntityReference("privilege", prvRead.Id), ["privilegedepthmask"] = 1 },
                new Entity("roleprivileges") { Id = Guid.NewGuid(), ["roleid"] = new EntityReference("role", roleId), ["privilegeid"] = new EntityReference("privilege", prvWrite.Id), ["privilegedepthmask"] = 1 },
                userRole
            });
            
            // Set caller
            context.CallerProperties.CallerId = new EntityReference("systemuser", userId);
            
            // Act - perform operations
            var accountId = service.Create(new Entity("account") { ["name"] = "Test Account" });
            var account = service.Retrieve("account", accountId, new ColumnSet("name"));
            service.Update(new Entity("account") { Id = accountId, ["name"] = "Updated Account" });
            
            // Assert - all operations succeeded with proper privileges
            Assert.NotEqual(Guid.Empty, accountId);
            Assert.NotNull(account);
        }
        
        #endregion
    }
}<|MERGE_RESOLUTION|>--- conflicted
+++ resolved
@@ -28,11 +28,7 @@
             context.SecurityConfiguration.SecurityEnabled = true;
             
             // Load account metadata (user-owned entity)
-<<<<<<< HEAD
             context.InitializeMetadataFromStandardCdmSchemasAsync(new[] { "sales" }).Wait();
-=======
-            context.InitializeMetadataFromStandardCdmEntitiesAsync(new[] { "account" }).Wait();
->>>>>>> e9c5667c
             
             // Act
             var privileges = context.CreateQuery("privilege")
@@ -105,14 +101,11 @@
             var user = new Entity("systemuser") { Id = userId, ["fullname"] = "Test User", ["businessunitid"] = new EntityReference("businessunit", buId) };
             var role = new Entity("role") { Id = roleId, ["name"] = "Test Role", ["businessunitid"] = new EntityReference("businessunit", buId) };
             
-<<<<<<< HEAD
-=======
             context.Initialize(new[] { user, role });
             
             // Grant Basic depth privilege (user can only access their own records)
             context.InitializeMetadataFromStandardCdmEntitiesAsync(new[] { "account" }).Wait();
             
->>>>>>> e9c5667c
             var prvReadAccount = context.CreateQuery("privilege")
                 .FirstOrDefault(p => p.GetAttributeValue<string>("name") == "prvReadAccount");
             
