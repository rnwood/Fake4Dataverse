using FakeItEasy;
using Fake4Dataverse.Extensions;
using Microsoft.Xrm.Sdk;
using Microsoft.Xrm.Sdk.Messages;
using System;
using System.Collections.Concurrent;
using System.Collections.Generic;
using System.Linq;
using System.Reflection;
using System.ServiceModel;
using Fake4Dataverse.Abstractions;
using Microsoft.Xrm.Sdk.Client;
using Fake4Dataverse.Abstractions.FakeMessageExecutors;

namespace Fake4Dataverse
{
    public partial class XrmFakedContext : IXrmFakedContext
    {
        protected const int EntityActiveStateCode = 0;
        protected const int EntityInactiveStateCode = 1;

        #region CRUD
        public Guid GetRecordUniqueId(EntityReference record, bool validate = true)
        {
            if (string.IsNullOrWhiteSpace(record.LogicalName))
            {
                throw new InvalidOperationException("The entity logical name must not be null or empty.");
            }

            if (record.Id == Guid.Empty && record.HasKeyAttributes())
            {
                if (EntityMetadata.ContainsKey(record.LogicalName))
                {
                    var entityMetadata = EntityMetadata[record.LogicalName];
                    foreach (var key in entityMetadata.Keys)
                    {
                        if (record.KeyAttributes.Keys.Count == key.KeyAttributes.Length && key.KeyAttributes.All(x => record.KeyAttributes.Keys.Contains(x)))
                        {
                            if (Data.TryGetValue(record.LogicalName, out var entityCollection))
                            {
                                var matchedRecord = entityCollection.Values.SingleOrDefault(x => record.KeyAttributes.All(k => x.Attributes.ContainsKey(k.Key) && x.Attributes[k.Key] != null && x.Attributes[k.Key].Equals(k.Value)));
                                if (matchedRecord != null)
                                {
                                    return matchedRecord.Id;
                                }
                            }
                            if (validate)
                            {
                                throw new FaultException<OrganizationServiceFault>(new OrganizationServiceFault() { Message = $"{record.LogicalName} with the specified Alternate Keys Does Not Exist"});
                            }
                        }
                    }
                }
                if (validate)
                {
                    throw new InvalidOperationException($"The requested key attributes do not exist for the entity {record.LogicalName}");
                }
            }
            /*
            if (validate && record.Id == Guid.Empty)
            {
                throw new InvalidOperationException("The id must not be empty.");
            }
            */
            
            return record.Id;
        }   
        
        /// <summary>
        /// Fakes the Create message
        /// </summary>
        /// <param name="context"></param>
        /// <param name="fakedService"></param>
        protected static void FakeCreate(XrmFakedContext context, IOrganizationService fakedService)
        {
            A.CallTo(() => fakedService.Create(A<Entity>._))
                .ReturnsLazily((Entity e) =>
                {
                    return context.CreateEntity(e);
                });
        }

        public void UpdateEntity(Entity e)
        {
            if (e == null)
            {
                throw new InvalidOperationException("The entity must not be null");
            }
            e = e.Clone(e.GetType());
            var reference = e.ToEntityReferenceWithKeyAttributes();
            e.Id = GetRecordUniqueId(reference);

            // Validate attribute types
            ValidateAttributeTypes(e, "Update");

            // Thread-safe update with per-entity-type locking for better concurrency
            var entityLock = _entityLocks.GetOrAdd(e.LogicalName, _ => new object());
            lock (entityLock)
            {
                // Update specific validations: The entity record must exist in the context
                if (Data.TryGetValue(e.LogicalName, out var entityCollection) &&
                    entityCollection.ContainsKey(e.Id))
                {
                // Track modified attributes for filtering
                var modifiedAttributes = new HashSet<string>(e.Attributes.Keys, StringComparer.OrdinalIgnoreCase);
                
                // Execute business rules before PreValidation
                // Reference: https://learn.microsoft.com/en-us/power-apps/maker/data-platform/data-platform-create-business-rule
                // "Business rules execute when records are updated to validate data and set field values"
                var businessRuleResult = this.BusinessRuleExecutor.ExecuteRules(e, BusinessRules.BusinessRuleTrigger.OnUpdate, isServerSide: true);
                
                // If business rules generated errors, throw validation exception
                if (businessRuleResult.HasErrors)
                {
                    var errorMessages = string.Join("; ", businessRuleResult.Errors.Select(err => 
                        string.IsNullOrEmpty(err.FieldName) ? err.Message : $"{err.FieldName}: {err.Message}"));
                    var fullMessage = $"Business rule validation failed: {errorMessages}";
                    
                    var fault = new Microsoft.Xrm.Sdk.OrganizationServiceFault
                    {
                        ErrorCode = (int)Fake4Dataverse.Abstractions.ErrorCodes.BusinessRuleEditorSupportsOnlyIfConditionBranch,
                        Message = fullMessage
                    };
                    
                    throw new System.ServiceModel.FaultException<Microsoft.Xrm.Sdk.OrganizationServiceFault>(
                        fault,
                        new System.ServiceModel.FaultReason(fullMessage));
                }
                
                if (this.UsePipelineSimulation)
                {
                    // Execute PreValidation stage (outside transaction)
                    PluginPipelineSimulator.ExecutePipelineStage(
                        "Update",
                        e.LogicalName,
                        Abstractions.Plugins.Enums.ProcessingStepStage.Prevalidation,
                        e,
                        modifiedAttributes,
                        userId: CallerProperties.CallerId.Id,
                        organizationId: Guid.NewGuid());
                    
                    // Execute PreOperation stage (inside transaction)
                    PluginPipelineSimulator.ExecutePipelineStage(
                        "Update",
                        e.LogicalName,
                        Abstractions.Plugins.Enums.ProcessingStepStage.Preoperation,
                        e,
                        modifiedAttributes,
                        userId: CallerProperties.CallerId.Id,
                        organizationId: Guid.NewGuid());
                }

                // Capture old entity state for audit tracking
                // Reference: https://learn.microsoft.com/en-us/power-apps/developer/data-platform/auditing/overview
                var oldEntityForAudit = entityCollection[e.Id].Clone(entityCollection[e.Id].GetType(), this);

                // Add as many attributes to the entity as the ones received (this will keep existing ones)
                var cachedEntity = entityCollection[e.Id];
                foreach (var sAttributeName in e.Attributes.Keys.ToList())
                {
                    var attribute = e[sAttributeName];
                    if (attribute == null)
                    {
                        cachedEntity.Attributes.Remove(sAttributeName);
                    }
                    else if (attribute is DateTime)
                    {
                        cachedEntity[sAttributeName] = ConvertToUtc((DateTime)e[sAttributeName]);
                    }
                    else
                    {
                        if (attribute is EntityReference)
                        {
                            var target = (EntityReference)e[sAttributeName];
                            attribute = ResolveEntityReference(target);
                        }
                        cachedEntity[sAttributeName] = attribute;
                    }
                }

                // Update ModifiedOn
                cachedEntity["modifiedon"] = DateTime.UtcNow;
                cachedEntity["modifiedby"] = CallerProperties.CallerId;

                // Evaluate calculated fields after update
                // Reference: https://learn.microsoft.com/en-us/power-apps/maker/data-platform/define-calculated-fields
                // "Calculated columns are calculated in real-time when they are retrieved"
                EvaluateCalculatedFieldsForEntity(cachedEntity);

                // Trigger rollup recalculation for related entities
                // Reference: https://learn.microsoft.com/en-us/power-apps/maker/data-platform/define-rollup-fields
                // "When you create, update, or delete a record, the rollup columns on related records are recalculated"
                TriggerRollupRecalculationForRelatedEntities(cachedEntity);

                // Record audit entry for Update operation
                // Reference: https://learn.microsoft.com/en-us/power-apps/developer/data-platform/auditing/overview
                RecordUpdateAudit(oldEntityForAudit, cachedEntity);

                if (this.UsePipelineSimulation)
                {
                    // Execute PostOperation stage (inside transaction)
                    PluginPipelineSimulator.ExecutePipelineStage(
                        "Update",
                        e.LogicalName,
                        Abstractions.Plugins.Enums.ProcessingStepStage.Postoperation,
                        e,
                        modifiedAttributes,
                        userId: CallerProperties.CallerId.Id,
                        organizationId: Guid.NewGuid());
                    
                    // Trigger Cloud Flows after PostOperation plugins
                    // Reference: https://learn.microsoft.com/en-us/power-automate/dataverse/create-update-delete-trigger
                    // Cloud Flows trigger asynchronously after the operation completes
                    CloudFlowSimulator?.TriggerDataverseFlows("Update", e.LogicalName, cachedEntity, modifiedAttributes);
                }
                }
                else
                {
                    // The entity record was not found, return a CRM-ish update error message
                    throw FakeOrganizationServiceFaultFactory.New($"{e.LogicalName} with Id {e.Id} Does Not Exist");
                }
            }
        }

        public Entity GetEntityById(string sLogicalName, Guid id)
        {
            var entityLock = _entityLocks.GetOrAdd(sLogicalName, _ => new object());
            lock (entityLock)
            {
                if(!Data.TryGetValue(sLogicalName, out var entityCollection)) 
                {
                    throw new InvalidOperationException($"The entity logical name '{sLogicalName}' is not valid.");
                }

                if(!entityCollection.TryGetValue(id, out var entity)) 
                {
                    throw new InvalidOperationException($"The id parameter '{id.ToString()}' for entity logical name '{sLogicalName}' is not valid.");
                }

                return entity;
            }
        }

        public bool ContainsEntity(string sLogicalName, Guid id)
        {
            var entityLock = _entityLocks.GetOrAdd(sLogicalName, _ => new object());
            lock (entityLock)
            {
                if(!Data.TryGetValue(sLogicalName, out var entityCollection)) 
                {
                    return false;
                }

                return entityCollection.ContainsKey(id);
            }
        }

        public T GetEntityById<T>(Guid id) where T: Entity
        {
            var typeParameter = typeof(T);

            var logicalName = "";

            if (typeParameter.GetCustomAttributes(typeof(EntityLogicalNameAttribute), true).Length > 0)
            {
                logicalName = (typeParameter.GetCustomAttributes(typeof(EntityLogicalNameAttribute), true)[0] as EntityLogicalNameAttribute).LogicalName;
            }

            return GetEntityById(logicalName, id) as T;
        }

        protected EntityReference ResolveEntityReference(EntityReference er)
        {
            if (!Data.TryGetValue(er.LogicalName, out var entityCollection) || !entityCollection.ContainsKey(er.Id))
            {
                if (er.Id == Guid.Empty && er.HasKeyAttributes())
                {
                    return ResolveEntityReferenceByAlternateKeys(er);
                }
                else
                {
                    throw FakeOrganizationServiceFaultFactory.New($"{er.LogicalName} With Id = {er.Id:D} Does Not Exist");
                }
            }
            return er;
        }

        protected EntityReference ResolveEntityReferenceByAlternateKeys(EntityReference er)
        {
            var resolvedId = GetRecordUniqueId(er);

            return new EntityReference()
            {
                LogicalName = er.LogicalName,
                Id = resolvedId
            };
        }
        /// <summary>
        /// Fakes the delete method. Very similar to the Retrieve one
        /// </summary>
        /// <param name="context"></param>
        /// <param name="fakedService"></param>
        

        public void DeleteEntity(EntityReference er)
        {
            // Thread-safe delete with per-entity-type locking
            var entityLock = _entityLocks.GetOrAdd(er.LogicalName, _ => new object());
            lock (entityLock)
            {
                // Don't fail with invalid operation exception, if no record of this entity exists, but entity is known
                if (!this.Data.ContainsKey(er.LogicalName))
                {
                    if (ProxyTypesAssemblies.Count() == 0)
                    {
                        throw new InvalidOperationException($"The entity logical name {er.LogicalName} is not valid.");
                    }

                    if (FindReflectedType(er.LogicalName) == null)
                    {
                        throw new InvalidOperationException($"The entity logical name {er.LogicalName} is not valid.");
                    }
                }

                // Entity logical name exists, so , check if the requested entity exists
                if (this.Data.TryGetValue(er.LogicalName, out var entityCollection) && 
                    entityCollection != null &&
                    entityCollection.TryGetValue(er.Id, out var entityToDelete))
                {
                if (this.UsePipelineSimulation)
                {
                    // Execute PreValidation stage (outside transaction)
                    PluginPipelineSimulator.ExecutePipelineStage(
                        "Delete",
                        er.LogicalName,
                        Abstractions.Plugins.Enums.ProcessingStepStage.Prevalidation,
                        entityToDelete,
                        userId: CallerProperties.CallerId.Id,
                        organizationId: Guid.NewGuid());
                    
                    // Execute PreOperation stage (inside transaction)
                    PluginPipelineSimulator.ExecutePipelineStage(
                        "Delete",
                        er.LogicalName,
                        Abstractions.Plugins.Enums.ProcessingStepStage.Preoperation,
                        entityToDelete,
                        userId: CallerProperties.CallerId.Id,
                        organizationId: Guid.NewGuid());
                }

                // Entity found => delete it (Main Operation)
                entityCollection.Remove(er.Id);

                // Trigger rollup recalculation for related entities after deletion
                // Reference: https://learn.microsoft.com/en-us/power-apps/maker/data-platform/define-rollup-fields
                // "When you create, update, or delete a record, the rollup columns on related records are recalculated"
                TriggerRollupRecalculationForRelatedEntities(entityToDelete);

                // Record audit entry for Delete operation
                // Reference: https://learn.microsoft.com/en-us/power-apps/developer/data-platform/auditing/overview
                RecordDeleteAudit(er);

                if (this.UsePipelineSimulation)
                {
                    // Execute PostOperation stage (inside transaction)
                    PluginPipelineSimulator.ExecutePipelineStage(
                        "Delete",
                        er.LogicalName,
                        Abstractions.Plugins.Enums.ProcessingStepStage.Postoperation,
                        entityToDelete,
                        userId: CallerProperties.CallerId.Id,
                        organizationId: Guid.NewGuid());
                    
                    // Trigger Cloud Flows after PostOperation plugins
                    // Reference: https://learn.microsoft.com/en-us/power-automate/dataverse/create-update-delete-trigger
                    // Cloud Flows trigger asynchronously after the operation completes
                    CloudFlowSimulator?.TriggerDataverseFlows("Delete", er.LogicalName, entityToDelete);
                }
                }
                else
                {
                    // Entity not found in the context => throw not found exception
                    // The entity record was not found, return a CRM-ish update error message
                    throw FakeOrganizationServiceFaultFactory.New($"{er.LogicalName} with Id {er.Id} Does Not Exist");
                }
            }
        }
        #endregion

        #region Other protected methods
        

        public void AddEntityDefaultAttributes(Entity e)
        {
<<<<<<< HEAD
            // Add createdon, modifiedon, createdby, modifiedby properties
            // Ensure CallerProperties.CallerId is set if not already
            if (CallerProperties != null && CallerProperties.CallerId == null)
            {
                CallerProperties.CallerId = new EntityReference("systemuser", Guid.NewGuid());
                
                var integrityOptions = GetProperty<IIntegrityOptions>();
=======
            // Ensure we have a valid caller
            if ( CallerProperties?.CallerId == null)
            {
                CallerProperties.CallerId = new EntityReference("systemuser", Guid.NewGuid()); // Create a new instance by default
            }
>>>>>>> 0192e4c7

            // Ensure the systemuser entity exists for the caller
            var systemUserLock = _entityLocks.GetOrAdd("systemuser", _ => new object());
            lock (systemUserLock)
            {
                var systemUserCollection = Data.GetOrAdd("systemuser", _ => new Dictionary<Guid, Entity>());
                if (!systemUserCollection.ContainsKey( CallerProperties.CallerId.Id))
                {
<<<<<<< HEAD
                    var systemUserLock = _entityLocks.GetOrAdd("systemuser", _ => new object());
                    lock (systemUserLock)
                    {
                        var systemUserCollection = Data.GetOrAdd("systemuser", _ => new Dictionary<Guid, Entity>());
                        if (!systemUserCollection.ContainsKey(CallerProperties.CallerId.Id))
                        {
                            systemUserCollection.Add(CallerProperties.CallerId.Id, new Entity("systemuser") { Id = CallerProperties.CallerId.Id });
                        }
                    }
                }
            }
            
            // Also set deprecated CallerId for backward compatibility
            if (CallerId == null && CallerProperties?.CallerId != null)
            {
                CallerId = CallerProperties.CallerId;
=======
                    systemUserCollection.Add( CallerProperties.CallerId.Id, new Entity("systemuser") { Id =  CallerProperties.CallerId.Id });
                }
>>>>>>> 0192e4c7
            }

            var isManyToManyRelationshipEntity = e.LogicalName != null && this._relationships.ContainsKey(e.LogicalName);

<<<<<<< HEAD
            // Get the effective user ID for entity initialization
            // When impersonating, use the impersonated user's ID, otherwise use the caller's ID
            var effectiveUser = CallerProperties?.GetEffectiveUser();
            var effectiveUserId = effectiveUser?.Id ?? Guid.Empty;
            

            
            // If still empty, fall back to deprecated CallerId for backward compatibility
            if (effectiveUserId == Guid.Empty && CallerId != null)
            {
                effectiveUserId = CallerId.Id;
            }
            
            EntityInitializerService.Initialize(e, effectiveUserId, this, isManyToManyRelationshipEntity);
=======
            EntityInitializerService.Initialize(e,  CallerProperties.CallerId.Id, this, isManyToManyRelationshipEntity);
>>>>>>> 0192e4c7
        }

        protected void ValidateEntity(Entity e)
        {
            if (e == null)
            {
                throw new InvalidOperationException("The entity must not be null");
            }

            // Validate the entity
            if (string.IsNullOrWhiteSpace(e.LogicalName))
            {
                throw new InvalidOperationException("The LogicalName property must not be empty");
            }

            if (e.Id == Guid.Empty)
            {
                throw new InvalidOperationException("The Id property must not be empty");
            }
        }

        /// <summary>
        /// Checks if an entity is a system entity that should bypass metadata validation during creation.
        /// System entities include solution management tables and metadata virtual tables.
        /// Reference: https://learn.microsoft.com/en-us/power-apps/developer/data-platform/reference/about-entity-reference
        /// System entities are created by the platform and may not have metadata loaded initially.
        /// </summary>
        /// <param name="logicalName">The logical name of the entity to check</param>
        /// <returns>True if the entity is a system entity, false otherwise</returns>
        private static bool IsSystemEntity(string logicalName)
        {
            if (string.IsNullOrWhiteSpace(logicalName))
            {
                return false;
            }

            // System entities that may be created before metadata is fully loaded
            // These correspond to the embedded system entities in CdmJsonParser.FromEmbeddedSystemEntities()
            var systemEntities = new HashSet<string>(StringComparer.OrdinalIgnoreCase)
            {
                // Metadata virtual tables
                "entitydefinition", "entity",
                "attribute",
                "relationshipdefinition", "relationship",
                "optionsetdefinition", "optionset",
                "entitykeydefinition", "entitykey",
                // Solution management tables
                "solution",
                "solutioncomponent",
                "componentdefinition",
                // Model-Driven App entities
                "appmodule",
                "sitemap",
                "savedquery",
                "systemform",
                "webresource",
                "appmodulecomponent",
                // Other common system entities
                "systemuser",
                "businessunit",
                "team"
            };

            return systemEntities.Contains(logicalName);
        }

        /// <summary>
        /// Validates that attribute values match their metadata types and that lookup targets are valid.
        /// Reference: https://learn.microsoft.com/en-us/power-apps/developer/data-platform/entity-attribute-metadata
        /// Dataverse validates attribute types at runtime and throws exceptions for type mismatches.
        /// Also validates IsValidForCreate, IsValidForUpdate, and IsValidForRead properties.
        /// </summary>
        /// <param name="e">The entity to validate</param>
        /// <param name="operation">The operation being performed (Create, Update, or Read)</param>
        protected void ValidateAttributeTypes(Entity e, string operation = "Create")
        {
            if (e == null || e.Attributes == null || e.Attributes.Count == 0)
            {
                return;
            }

            // Skip validation for system entities during creation to avoid circular dependency
            // System entities may be created before their metadata is loaded
            if (IsSystemEntity(e.LogicalName))
            {
                return;
            }

            // Check if metadata is available for this entity
            var entityMetadata = GetEntityMetadataByName(e.LogicalName);
            if (entityMetadata == null)
            {
                // Replicate Dataverse behavior - entity must exist in metadata
                var fault = new Microsoft.Xrm.Sdk.OrganizationServiceFault
                {
                    Message = $"Could not find entity '{e.LogicalName}' in metadata. Entity metadata must be initialized before validation can occur."
                };
                throw new System.ServiceModel.FaultException<Microsoft.Xrm.Sdk.OrganizationServiceFault>(
                    fault,
                    new System.ServiceModel.FaultReason(fault.Message));
            }

            if (entityMetadata.Attributes == null)
            {
                // If no attributes defined, nothing to validate
                return;
            }

            // System attributes that are automatically added by the framework
            // Note: statecode and statuscode are now validated through metadata (IsValidForCreate/Update)
            var systemAttributes = new[] { "createdby", "createdon", "modifiedby", "modifiedon", "ownerid", 
                                          "createdonbehalfby", "modifiedonbehalfby",
                                          $"{e.LogicalName}id" };  // Primary key attribute

            foreach (var attributeName in e.Attributes.Keys.ToList())
            {
                var attributeValue = e[attributeName];
                
                // Skip null values - they are always valid
                if (attributeValue == null)
                {
                    continue;
                }

                // Skip system attributes that may not be in metadata
                if (systemAttributes.Contains(attributeName.ToLower()))
                {
                    continue;
                }

                // Find the attribute metadata
                var attributeMetadata = entityMetadata.Attributes
                    .FirstOrDefault(a => a.LogicalName == attributeName);

                if (attributeMetadata == null)
                {
                    // Attribute doesn't exist in metadata
                    var fault = new Microsoft.Xrm.Sdk.OrganizationServiceFault
                    {
                        Message = $"The attribute '{attributeName}' does not exist on entity '{e.LogicalName}'."
                    };
                    throw new System.ServiceModel.FaultException<Microsoft.Xrm.Sdk.OrganizationServiceFault>(
                        fault,
                        new System.ServiceModel.FaultReason(fault.Message));
                }

                // Validate IsValidForCreate, IsValidForUpdate, IsValidForRead based on operation
                // Reference: https://learn.microsoft.com/en-us/dotnet/api/microsoft.xrm.sdk.metadata.attributemetadata.isvalidforcreate
                // IsValidForCreate: Gets whether the attribute can be set in a Create message. (default varies by attribute)
                // IsValidForUpdate: Gets whether the attribute can be set in an Update message. (default true for most)
                // IsValidForRead: Gets whether the attribute can be retrieved. (default true for most)
                if (operation == "Create" && attributeMetadata.IsValidForCreate.HasValue && !attributeMetadata.IsValidForCreate.Value)
                {
                    var fault = new Microsoft.Xrm.Sdk.OrganizationServiceFault
                    {
                        Message = $"The attribute '{attributeName}' on entity '{e.LogicalName}' is not valid for Create operations."
                    };
                    throw new System.ServiceModel.FaultException<Microsoft.Xrm.Sdk.OrganizationServiceFault>(
                        fault,
                        new System.ServiceModel.FaultReason(fault.Message));
                }
                else if (operation == "Update" && attributeMetadata.IsValidForUpdate.HasValue && !attributeMetadata.IsValidForUpdate.Value)
                {
                    var fault = new Microsoft.Xrm.Sdk.OrganizationServiceFault
                    {
                        Message = $"The attribute '{attributeName}' on entity '{e.LogicalName}' is not valid for Update operations."
                    };
                    throw new System.ServiceModel.FaultException<Microsoft.Xrm.Sdk.OrganizationServiceFault>(
                        fault,
                        new System.ServiceModel.FaultReason(fault.Message));
                }
                else if (operation == "Read" && attributeMetadata.IsValidForRead.HasValue && !attributeMetadata.IsValidForRead.Value)
                {
                    var fault = new Microsoft.Xrm.Sdk.OrganizationServiceFault
                    {
                        Message = $"The attribute '{attributeName}' on entity '{e.LogicalName}' is not valid for Read operations."
                    };
                    throw new System.ServiceModel.FaultException<Microsoft.Xrm.Sdk.OrganizationServiceFault>(
                        fault,
                        new System.ServiceModel.FaultReason(fault.Message));
                }

                if (attributeMetadata.AttributeType == null)
                {
                    // Can't validate without type information
                    continue;
                }

                // Validate the type matches
                var expectedType = this.FindAttributeTypeInInjectedMetadata(e.LogicalName, attributeName);
                if (expectedType == null)
                {
                    continue;
                }

                var actualValue = e[attributeName];
                var actualType = actualValue?.GetType();

                if (actualType == null)
                {
                    continue;
                }

                // Handle special type validations
                bool isValid = false;

                // Allow AliasedValue to pass through - it's used in queries
                if (actualType == typeof(Microsoft.Xrm.Sdk.AliasedValue))
                {
                    isValid = true;
                }
                // Check if actual type matches expected type or is assignable to it
                else if (expectedType.IsAssignableFrom(actualType))
                {
                    isValid = true;
                }
                // Handle numeric type conversions (Int32 vs Int64, Decimal vs Double, etc.)
                else if (IsNumericType(expectedType) && IsNumericType(actualType))
                {
                    isValid = true;
                }
                // Handle EntityReference types - check for valid lookup targets
                else if (expectedType == typeof(EntityReference) && actualType == typeof(EntityReference))
                {
                    var lookupMetadata = attributeMetadata as Microsoft.Xrm.Sdk.Metadata.LookupAttributeMetadata;
                    if (lookupMetadata != null && lookupMetadata.Targets != null && lookupMetadata.Targets.Length > 0)
                    {
                        var entityRef = (EntityReference)actualValue;
                        if (!lookupMetadata.Targets.Contains(entityRef.LogicalName))
                        {
                            var fault = new Microsoft.Xrm.Sdk.OrganizationServiceFault
                            {
                                Message = $"The lookup attribute '{attributeName}' on entity '{e.LogicalName}' cannot reference entity type '{entityRef.LogicalName}'. Valid targets are: {string.Join(", ", lookupMetadata.Targets)}."
                            };
                            throw new System.ServiceModel.FaultException<Microsoft.Xrm.Sdk.OrganizationServiceFault>(
                                fault,
                                new System.ServiceModel.FaultReason(fault.Message));
                        }
                    }
                    isValid = true;
                }

                if (!isValid)
                {
                    var fault = new Microsoft.Xrm.Sdk.OrganizationServiceFault
                    {
                        Message = $"The attribute '{attributeName}' on entity '{e.LogicalName}' has an invalid type. Expected: {expectedType.Name}, but got: {actualType.Name}."
                    };
                    throw new System.ServiceModel.FaultException<Microsoft.Xrm.Sdk.OrganizationServiceFault>(
                        fault,
                        new System.ServiceModel.FaultReason(fault.Message));
                }
            }
        }

        /// <summary>
        /// Checks if a type is a numeric type for validation purposes
        /// </summary>
        private static bool IsNumericType(Type type)
        {
            return type == typeof(int) || type == typeof(long) || type == typeof(decimal) || 
                   type == typeof(double) || type == typeof(float) || type == typeof(short) ||
                   type == typeof(byte) || type == typeof(uint) || type == typeof(ulong) ||
                   type == typeof(ushort) || type == typeof(sbyte);
        }

        public Guid CreateEntity(Entity e)
        {
            if (e == null)
            {
                throw new InvalidOperationException("The entity must not be null");
            }

            var clone = e.Clone(e.GetType());

            if (clone.Id == Guid.Empty)
            {
                clone.Id = Guid.NewGuid(); // Add default guid if none present
            }

            // Hack for Dynamic Entities where the Id property doesn't populate the "entitynameid" primary key
            var primaryKeyAttribute = $"{e.LogicalName}id";
            if (!clone.Attributes.ContainsKey(primaryKeyAttribute))
            {
                clone[primaryKeyAttribute] = clone.Id;
            }

            ValidateEntity(clone);

            // Validate attribute types and IsValidForCreate before adding defaults
            // Reference: https://learn.microsoft.com/en-us/dotnet/api/microsoft.xrm.sdk.metadata.attributemetadata.isvalidforcreate
            // This validates user-provided attributes before system defaults (like statecode) are added
            ValidateAttributeTypes(clone, "Create");

            // Create specific validations
            if (clone.Id != Guid.Empty && 
                Data.TryGetValue(clone.LogicalName, out var existingCollection) &&
                existingCollection.ContainsKey(clone.Id))
            {
                throw new InvalidOperationException($"There is already a record of entity {clone.LogicalName} with id {clone.Id}, can't create with this Id.");
            }

            AddEntityWithDefaults(clone, false, this.UsePipelineSimulation, skipValidation: true);

            if (e.RelatedEntities.Count > 0)
            {
                foreach (var relationshipSet in e.RelatedEntities)
                {
                    var relationship = relationshipSet.Key;

                    var entityReferenceCollection = new EntityReferenceCollection();

                    foreach (var relatedEntity in relationshipSet.Value.Entities)
                    {
                        var relatedId = CreateEntity(relatedEntity);
                        entityReferenceCollection.Add(new EntityReference(relatedEntity.LogicalName, relatedId));
                    }

                    var messageExecutors = GetProperty<MessageExecutors>();
                    if(messageExecutors == null) 
                    {
                        throw PullRequestException.NotImplementedOrganizationRequest(typeof(AssociateRequest));
                    }
                    else 
                    {
                        var request = new AssociateRequest
                        {
                            Target = clone.ToEntityReference(),
                            Relationship = relationship,
                            RelatedEntities = entityReferenceCollection
                        };
                        _service.Execute(request);
                    }
                }
            }

            return clone.Id;
        }

        public void AddEntityWithDefaults(Entity e, bool clone = false, bool usePluginPipeline = false, bool skipValidation = false)
        {

            // Create the entity with defaults
            AddEntityDefaultAttributes(e);

            // Execute business rules before PreValidation
            // Reference: https://learn.microsoft.com/en-us/power-apps/maker/data-platform/data-platform-create-business-rule
            // "Business rules execute before the record is saved to validate data and set field values"
            var businessRuleResult = this.BusinessRuleExecutor.ExecuteRules(e, BusinessRules.BusinessRuleTrigger.OnCreate, isServerSide: true);
            
            // If business rules generated errors, throw validation exception
            if (businessRuleResult.HasErrors)
            {
                var errorMessages = string.Join("; ", businessRuleResult.Errors.Select(err => 
                    string.IsNullOrEmpty(err.FieldName) ? err.Message : $"{err.FieldName}: {err.Message}"));
                var fullMessage = $"Business rule validation failed: {errorMessages}";
                
                var fault = new Microsoft.Xrm.Sdk.OrganizationServiceFault
                {
                    ErrorCode = (int)Fake4Dataverse.Abstractions.ErrorCodes.BusinessRuleEditorSupportsOnlyIfConditionBranch,
                    Message = fullMessage
                };
                
                throw new System.ServiceModel.FaultException<Microsoft.Xrm.Sdk.OrganizationServiceFault>(
                    fault,
                    new System.ServiceModel.FaultReason(fullMessage));
            }

            if (usePluginPipeline)
            {
                // Execute PreValidation stage (outside transaction)
                PluginPipelineSimulator.ExecutePipelineStage(
                    "Create",
                    e.LogicalName,
                    Abstractions.Plugins.Enums.ProcessingStepStage.Prevalidation,
                    e,
                    userId: CallerProperties.CallerId.Id,
                    organizationId: Guid.NewGuid());
                
                // Execute PreOperation stage (inside transaction)
                PluginPipelineSimulator.ExecutePipelineStage(
                    "Create",
                    e.LogicalName,
                    Abstractions.Plugins.Enums.ProcessingStepStage.Preoperation,
                    e,
                    userId: CallerProperties.CallerId.Id,
                    organizationId: Guid.NewGuid());
            }

            // Store (Main Operation)
            AddEntity(clone ? e.Clone(e.GetType()) : e, skipValidation);

            // Trigger rollup recalculation for related entities after creation
            // Reference: https://learn.microsoft.com/en-us/power-apps/maker/data-platform/define-rollup-fields
            // "When you create, update, or delete a record, the rollup columns on related records are recalculated"
            TriggerRollupRecalculationForRelatedEntities(e);

            if (usePluginPipeline)
            {
                // Execute PostOperation stage (inside transaction)
                PluginPipelineSimulator.ExecutePipelineStage(
                    "Create",
                    e.LogicalName,
                    Abstractions.Plugins.Enums.ProcessingStepStage.Postoperation,
                    e,
                    userId: CallerProperties.CallerId.Id,
                    organizationId: Guid.NewGuid());
                
                // Trigger Cloud Flows after PostOperation plugins
                // Reference: https://learn.microsoft.com/en-us/power-automate/dataverse/create-update-delete-trigger
                // Cloud Flows trigger asynchronously after the operation completes
                CloudFlowSimulator?.TriggerDataverseFlows("Create", e.LogicalName, e);
            }

            // Record audit entry for Create operation
            // Reference: https://learn.microsoft.com/en-us/power-apps/developer/data-platform/auditing/overview
            // Auditing tracks Create, Update, Delete operations and attribute changes
            RecordCreateAudit(e);
        }

        public void AddEntity(Entity e, bool skipValidation = false)
        {
            //Automatically detect proxy types assembly if an early bound type was used.
            if (ProxyTypesAssemblies.Count() == 0 &&
                e.GetType().IsSubclassOf(typeof(Entity)))
            {
                EnableProxyTypes(Assembly.GetAssembly(e.GetType()));
            }

            ValidateEntity(e); //Entity must have a logical name and an Id

            // Validate attribute types if not skipping validation
            // For Create operations called via CreateEntity, validation is done before defaults are added
            // This skipValidation parameter allows Initialize and other paths to bypass validation
            if (!skipValidation)
            {
                ValidateAttributeTypes(e, "Create");
            }

            foreach (var sAttributeName in e.Attributes.Keys.ToList())
            {
                var attribute = e[sAttributeName];
                if (attribute is DateTime)
                {
                    e[sAttributeName] = ConvertToUtc((DateTime)e[sAttributeName]);
                }
                if (attribute is EntityReference)
                {
                    // Skip resolving system audit fields to avoid circular references during entity initialization
                    var systemAttributes = new[] { "createdby", "createdon", "modifiedby", "modifiedon", "ownerid", 
                                                  "createdonbehalfby", "modifiedonbehalfby",
                                                  $"{e.LogicalName}id" };  // Primary key attribute
                    if (!systemAttributes.Contains(sAttributeName.ToLower()))
                    {
                        var target = (EntityReference)e[sAttributeName];
                        e[sAttributeName] = ResolveEntityReference(target);
                    }
                }
            }

            // Thread-safe add with per-entity-type locking
            var entityLock = _entityLocks.GetOrAdd(e.LogicalName, _ => new object());
            lock (entityLock)
            {
                //Add the entity collection - GetOrAdd is thread-safe
                var entityCollection = Data.GetOrAdd(e.LogicalName, _ => new Dictionary<Guid, Entity>());

                if (entityCollection.ContainsKey(e.Id))
                {
                    entityCollection[e.Id] = e;
                }
                else
                {
                    entityCollection.Add(e.Id, e);
                }

                //Update metadata for that entity
                if (!AttributeMetadataNames.ContainsKey(e.LogicalName))
                    AttributeMetadataNames.Add(e.LogicalName, new Dictionary<string, string>());

                //Update attribute metadata
                if (ProxyTypesAssemblies.Count() > 0)
                {
                    //If the context is using a proxy types assembly then we can just guess the metadata from the generated attributes
                    var type = FindReflectedType(e.LogicalName);
                    if (type != null)
                    {
                        var props = type.GetProperties();
                        foreach (var p in props)
                        {
                            if (!AttributeMetadataNames[e.LogicalName].ContainsKey(p.Name))
                                AttributeMetadataNames[e.LogicalName].Add(p.Name, p.Name);
                        }
                    }
                    else
                        throw new Exception(string.Format("Couldnt find reflected type for {0}", e.LogicalName));

                }
                else
                {
                    //If dynamic entities are being used, then the only way of guessing if a property exists is just by checking
                    //if the entity has the attribute in the dictionary
                    foreach (var attKey in e.Attributes.Keys)
                    {
                        if (!AttributeMetadataNames[e.LogicalName].ContainsKey(attKey))
                            AttributeMetadataNames[e.LogicalName].Add(attKey, attKey);
                    }
                }
            }

        }

        protected internal DateTime ConvertToUtc(DateTime attribute)
        {
            return DateTime.SpecifyKind(attribute, DateTimeKind.Utc);
        }
        #endregion
    }
}<|MERGE_RESOLUTION|>--- conflicted
+++ resolved
@@ -392,21 +392,12 @@
 
         public void AddEntityDefaultAttributes(Entity e)
         {
-<<<<<<< HEAD
             // Add createdon, modifiedon, createdby, modifiedby properties
             // Ensure CallerProperties.CallerId is set if not already
             if (CallerProperties != null && CallerProperties.CallerId == null)
             {
                 CallerProperties.CallerId = new EntityReference("systemuser", Guid.NewGuid());
-                
-                var integrityOptions = GetProperty<IIntegrityOptions>();
-=======
-            // Ensure we have a valid caller
-            if ( CallerProperties?.CallerId == null)
-            {
-                CallerProperties.CallerId = new EntityReference("systemuser", Guid.NewGuid()); // Create a new instance by default
-            }
->>>>>>> 0192e4c7
+               
 
             // Ensure the systemuser entity exists for the caller
             var systemUserLock = _entityLocks.GetOrAdd("systemuser", _ => new object());
@@ -415,7 +406,6 @@
                 var systemUserCollection = Data.GetOrAdd("systemuser", _ => new Dictionary<Guid, Entity>());
                 if (!systemUserCollection.ContainsKey( CallerProperties.CallerId.Id))
                 {
-<<<<<<< HEAD
                     var systemUserLock = _entityLocks.GetOrAdd("systemuser", _ => new object());
                     lock (systemUserLock)
                     {
@@ -427,37 +417,15 @@
                     }
                 }
             }
-            
-            // Also set deprecated CallerId for backward compatibility
-            if (CallerId == null && CallerProperties?.CallerId != null)
-            {
-                CallerId = CallerProperties.CallerId;
-=======
-                    systemUserCollection.Add( CallerProperties.CallerId.Id, new Entity("systemuser") { Id =  CallerProperties.CallerId.Id });
-                }
->>>>>>> 0192e4c7
-            }
-
+           
             var isManyToManyRelationshipEntity = e.LogicalName != null && this._relationships.ContainsKey(e.LogicalName);
 
-<<<<<<< HEAD
             // Get the effective user ID for entity initialization
             // When impersonating, use the impersonated user's ID, otherwise use the caller's ID
             var effectiveUser = CallerProperties?.GetEffectiveUser();
             var effectiveUserId = effectiveUser?.Id ?? Guid.Empty;
             
-
-            
-            // If still empty, fall back to deprecated CallerId for backward compatibility
-            if (effectiveUserId == Guid.Empty && CallerId != null)
-            {
-                effectiveUserId = CallerId.Id;
-            }
-            
-            EntityInitializerService.Initialize(e, effectiveUserId, this, isManyToManyRelationshipEntity);
-=======
-            EntityInitializerService.Initialize(e,  CallerProperties.CallerId.Id, this, isManyToManyRelationshipEntity);
->>>>>>> 0192e4c7
+            EntityInitializerService.Initialize(e,  effectiveUserId, this, isManyToManyRelationshipEntity);
         }
 
         protected void ValidateEntity(Entity e)
