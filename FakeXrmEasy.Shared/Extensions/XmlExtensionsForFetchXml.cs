﻿using Microsoft.Xrm.Sdk.Query;
using System;
using System.Collections.Generic;
using System.Text;
using System.Linq;
using System.Xml.Linq;
using Microsoft.Xrm.Sdk;
using System.Globalization;

namespace FakeXrmEasy.Extensions.FetchXml
{
    public static class XmlExtensionsForFetchXml
    {
        private static IEnumerable<ConditionOperator> OperatorsNotToConvertArray = new[]
        {
#if FAKE_XRM_EASY_2015 || FAKE_XRM_EASY_2016 || FAKE_XRM_EASY_365 || FAKE_XRM_EASY_9
            ConditionOperator.OlderThanXWeeks,
            ConditionOperator.OlderThanXYears,
            ConditionOperator.OlderThanXDays,
            ConditionOperator.OlderThanXHours,
            ConditionOperator.OlderThanXMinutes,
#endif
            ConditionOperator.OlderThanXMonths,
            ConditionOperator.LastXDays,
            ConditionOperator.LastXHours,
            ConditionOperator.LastXMonths,
            ConditionOperator.LastXWeeks,
            ConditionOperator.LastXYears,
<<<<<<< HEAD
            ConditionOperator.NextXWeeks,
            ConditionOperator.InFiscalYear
=======
            ConditionOperator.NextXHours,
            ConditionOperator.NextXDays,
            ConditionOperator.NextXWeeks,
            ConditionOperator.NextXMonths,
            ConditionOperator.NextXYears
>>>>>>> 10443897
        };

        public static bool IsAttributeTrue(this XElement elem, string attributeName)
        {
            var val = elem.GetAttribute(attributeName)?.Value;

            return "true".Equals(val, StringComparison.InvariantCultureIgnoreCase)
                || "1".Equals(val, StringComparison.InvariantCultureIgnoreCase);
        }

        public static bool IsAggregateFetchXml(this XDocument doc)
        {
            return doc.Root.IsAttributeTrue("aggregate");
        }

        public static bool IsFetchXmlNodeValid(this XElement elem)
        {
            switch (elem.Name.LocalName)
            {
                case "filter":
                    return true;

                case "value":
                case "fetch":
                    return true;

                case "entity":
                    return elem.GetAttribute("name") != null;

                case "all-attributes":
                    return true;

                case "attribute":
                    return elem.GetAttribute("name") != null;

                case "link-entity":
                    return elem.GetAttribute("name") != null
                            && elem.GetAttribute("from") != null
                            && elem.GetAttribute("to") != null;

                case "order":
                    if (elem.Document.IsAggregateFetchXml())
                    {
                        return elem.GetAttribute("alias") != null
                            && elem.GetAttribute("attribute") == null;
                    }
                    else
                    {
                        return elem.GetAttribute("attribute") != null;
                    }

                case "condition":
                    return elem.GetAttribute("attribute") != null
                           && elem.GetAttribute("operator") != null;

                default:
                    throw new Exception(string.Format("Node {0} is not a valid FetchXml node or it doesn't have the required attributes", elem.Name.LocalName));
            }
        }

        public static XAttribute GetAttribute(this XElement elem, string sAttributeName)
        {
            return elem.Attributes().FirstOrDefault((a => a.Name.LocalName.Equals(sAttributeName)));
        }

        public static ColumnSet ToColumnSet(this XElement el)
        {
            var allAttributes = el.Elements()
                    .Where(e => e.Name.LocalName.Equals("all-attributes"))
                    .FirstOrDefault();

            if (allAttributes != null)
            {
                return new ColumnSet(true);
            }

            var attributes = el.Elements()
                                .Where(e => e.Name.LocalName.Equals("attribute"))
                                .Select(e => e.GetAttribute("name").Value)
                                .ToArray();


            return new ColumnSet(attributes);
        }

        public static int? ToTopCount(this XElement el)
        {
            var countAttr = el.GetAttribute("top");
            if (countAttr == null) return null;

            int iCount;
            if (!int.TryParse(countAttr.Value, out iCount))
                throw new Exception("Top attribute in fetch node must be an integer");

            return iCount;
        }

        public static int? ToCount(this XElement el)
        {
            var countAttr = el.GetAttribute("count");
            if (countAttr == null) return null;

            int iCount;
            if (!int.TryParse(countAttr.Value, out iCount))
                throw new Exception("Count attribute in fetch node must be an integer");

            return iCount;
        }


        public static bool ToReturnTotalRecordCount(this XElement el)
        {
            var returnTotalRecordCountAttr = el.GetAttribute("returntotalrecordcount");
            if (returnTotalRecordCountAttr == null) return false;

            bool bReturnCount;
            if (!bool.TryParse(returnTotalRecordCountAttr.Value, out bReturnCount))
                throw new Exception("returntotalrecordcount attribute in fetch node must be an boolean");

            return bReturnCount;
        }

        public static int? ToPageNumber(this XElement el)
        {
            var pageAttr = el.GetAttribute("page");
            if (pageAttr == null) return null;

            int iPage;
            if (!int.TryParse(pageAttr.Value, out iPage))
                throw new Exception("Count attribute in fetch node must be an integer");

            return iPage;
        }

        public static ColumnSet ToColumnSet(this XDocument xlDoc)
        {
            //Check if all-attributes exist
            return xlDoc.Elements()   //fetch
                    .Elements()
                    .FirstOrDefault()
                    .ToColumnSet();
        }


        public static int? ToTopCount(this XDocument xlDoc)
        {
            //Check if all-attributes exist
            return xlDoc.Elements()   //fetch
                    .FirstOrDefault()
                    .ToTopCount();
        }

        public static int? ToCount(this XDocument xlDoc)
        {
            //Check if all-attributes exist
            return xlDoc.Elements()   //fetch
                    .FirstOrDefault()
                    .ToCount();
        }

        public static bool ToReturnTotalRecordCount(this XDocument xlDoc)
        {
            return xlDoc.Elements()   //fetch
                    .FirstOrDefault()
                    .ToReturnTotalRecordCount();
        }


        public static int? ToPageNumber(this XDocument xlDoc)
        {
            //Check if all-attributes exist
            return xlDoc.Elements()   //fetch
                    .FirstOrDefault()
                    .ToPageNumber();
        }

        public static FilterExpression ToCriteria(this XDocument xlDoc, XrmFakedContext ctx)
        {
            return xlDoc.Elements()   //fetch
                    .Elements()     //entity
                    .Elements()     //child nodes of entity
                    .Where(el => el.Name.LocalName.Equals("filter"))
                    .Select(el => el.ToFilterExpression(ctx))
                    .FirstOrDefault();
        }

        public static string GetAssociatedEntityNameForConditionExpression(this XElement el)
        {

            while (el != null)
            {
                var parent = el.Parent;
                if (parent.Name.LocalName.Equals("entity") || parent.Name.LocalName.Equals("link-entity"))
                {
                    return parent.GetAttribute("name").Value;
                }
                el = parent;
            }

            return null;
        }

        public static LinkEntity ToLinkEntity(this XElement el, XrmFakedContext ctx)
        {
            //Create this node
            var linkEntity = new LinkEntity();

            linkEntity.LinkFromEntityName = el.Parent.GetAttribute("name").Value;
            linkEntity.LinkFromAttributeName = el.GetAttribute("to").Value;
            linkEntity.LinkToAttributeName = el.GetAttribute("from").Value;
            linkEntity.LinkToEntityName = el.GetAttribute("name").Value;

            if (el.GetAttribute("alias") != null)
            {
                linkEntity.EntityAlias = el.GetAttribute("alias").Value;
            }

            //Join operator
            if (el.GetAttribute("link-type") != null)
            {
                switch (el.GetAttribute("link-type").Value)
                {
                    case "outer":
                        linkEntity.JoinOperator = JoinOperator.LeftOuter;
                        break;
                    default:
                        linkEntity.JoinOperator = JoinOperator.Inner;
                        break;
                }
            }

            //Process other link entities recursively
            var convertedLinkEntityNodes = el.Elements()
                                .Where(e => e.Name.LocalName.Equals("link-entity"))
                                .Select(e => e.ToLinkEntity(ctx))
                                .ToList();

            foreach (var le in convertedLinkEntityNodes)
            {
                linkEntity.LinkEntities.Add(le);
            }

            //Process column sets
            linkEntity.Columns = el.ToColumnSet();

            //Process filter
            linkEntity.LinkCriteria = el.Elements()
                                        .Where(e => e.Name.LocalName.Equals("filter"))
                                        .Select(e => e.ToFilterExpression(ctx))
                                        .FirstOrDefault();

            return linkEntity;
        }

        public static List<LinkEntity> ToLinkEntities(this XDocument xlDoc, XrmFakedContext ctx)
        {
            return xlDoc.Elements()   //fetch
                    .Elements()     //entity
                    .Elements()     //child nodes of entity
                    .Where(el => el.Name.LocalName.Equals("link-entity"))
                    .Select(el => el.ToLinkEntity(ctx))
                    .ToList();
        }

        public static List<OrderExpression> ToOrderExpressionList(this XDocument xlDoc)
        {
            var orderByElements = xlDoc.Elements()   //fetch
                                .Elements()     //entity
                                .Elements()     //child nodes of entity
                                .Where(el => el.Name.LocalName.Equals("order"))
                                .Select(el =>
                                        new OrderExpression
                                        {
                                            AttributeName = el.GetAttribute("attribute").Value,
                                            OrderType = el.IsAttributeTrue("descending") ? OrderType.Descending : OrderType.Ascending
                                        })
                                .ToList();

            return orderByElements;
        }

        public static FilterExpression ToFilterExpression(this XElement elem, XrmFakedContext ctx)
        {
            var filterExpression = new FilterExpression();

            var filterType = elem.GetAttribute("type");
            if (filterType == null)
            {
                filterExpression.FilterOperator = LogicalOperator.And; //By default
            }
            else
            {
                filterExpression.FilterOperator = filterType.Value.Equals("and") ?
                                                  LogicalOperator.And : LogicalOperator.Or;
            }

            //Process other filters recursively
            var otherFilters = elem
                        .Elements() //child nodes of this filter
                        .Where(el => el.Name.LocalName.Equals("filter"))
                        .Select(el => el.ToFilterExpression(ctx))
                        .ToList();


            //Process conditions
            var conditions = elem
                        .Elements() //child nodes of this filter
                        .Where(el => el.Name.LocalName.Equals("condition"))
                        .Select(el => el.ToConditionExpression(ctx))
                        .ToList();

            foreach (var c in conditions)
                filterExpression.AddCondition(c);

            foreach (var f in otherFilters)
                filterExpression.AddFilter(f);

            return filterExpression;
        }

        public static object ToValue(this XElement elem, XrmFakedContext ctx, string sEntityName, string sAttributeName, ConditionOperator op)
        {
            return GetConditionExpressionValueCast(elem.Value, ctx, sEntityName, sAttributeName, op);
        }

        public static ConditionExpression ToConditionExpression(this XElement elem, XrmFakedContext ctx)
        {
            var conditionExpression = new ConditionExpression();

            var conditionEntityName = "";

            var attributeName = elem.GetAttribute("attribute").Value;
            ConditionOperator op = ConditionOperator.Equal;

            string value = null;
            if (elem.GetAttribute("value") != null)
            {
                value = elem.GetAttribute("value").Value;
            }
            if (elem.GetAttribute("entityname") != null)
            {
                conditionEntityName = elem.GetAttribute("entityname").Value;
            }

            switch (elem.GetAttribute("operator").Value)
            {
                case "eq":
                    op = ConditionOperator.Equal;
                    break;
                case "ne":
                case "neq":
                    op = ConditionOperator.NotEqual;
                    break;
                case "begins-with":
                    op = ConditionOperator.BeginsWith;
                    break;
                case "not-begin-with":
                    op = ConditionOperator.DoesNotBeginWith;
                    break;
                case "ends-with":
                    op = ConditionOperator.EndsWith;
                    break;
                case "not-end-with":
                    op = ConditionOperator.DoesNotEndWith;
                    break;
                case "in":
                    op = ConditionOperator.In;
                    break;
                case "not-in":
                    op = ConditionOperator.NotIn;
                    break;
                case "null":
                    op = ConditionOperator.Null;
                    break;
                case "not-null":
                    op = ConditionOperator.NotNull;
                    break;
                case "like":
                    op = ConditionOperator.Like;

                    if (value != null)
                    {
                        if (value.StartsWith("%") && !value.EndsWith("%"))
                            op = ConditionOperator.EndsWith;
                        else if (!value.StartsWith("%") && value.EndsWith("%"))
                            op = ConditionOperator.BeginsWith;
                        else if (value.StartsWith("%") && value.EndsWith("%"))
                            op = ConditionOperator.Contains;

                        value = value.Replace("%", "");
                    }
                    break;
                case "not-like":
                    op = ConditionOperator.NotLike;
                    if (value != null)
                    {
                        if (value.StartsWith("%") && !value.EndsWith("%"))
                            op = ConditionOperator.DoesNotEndWith;
                        else if (!value.StartsWith("%") && value.EndsWith("%"))
                            op = ConditionOperator.DoesNotBeginWith;
                        else if (value.StartsWith("%") && value.EndsWith("%"))
                            op = ConditionOperator.DoesNotContain;

                        value = value.Replace("%", "");
                    }
                    break;
                case "gt":
                    op = ConditionOperator.GreaterThan;
                    break;
                case "ge":
                    op = ConditionOperator.GreaterEqual;
                    break;
                case "lt":
                    op = ConditionOperator.LessThan;
                    break;
                case "le":
                    op = ConditionOperator.LessEqual;
                    break;
                case "on":
                    op = ConditionOperator.On;
                    break;
                case "on-or-before":
                    op = ConditionOperator.OnOrBefore;
                    break;
                case "on-or-after":
                    op = ConditionOperator.OnOrAfter;
                    break;
                case "today":
                    op = ConditionOperator.Today;
                    break;
                case "yesterday":
                    op = ConditionOperator.Yesterday;
                    break;
                case "tomorrow":
                    op = ConditionOperator.Tomorrow;
                    break;
                case "between":
                    op = ConditionOperator.Between;
                    break;
                case "not-between":
                    op = ConditionOperator.NotBetween;
                    break;
                case "eq-userid":
                    op = ConditionOperator.EqualUserId;
                    break;
                case "ne-userid":
                    op = ConditionOperator.NotEqualUserId;
                    break;
                case "olderthan-x-months":
                    op = ConditionOperator.OlderThanXMonths;
                    break;
                case "last-seven-days":
                    op = ConditionOperator.Last7Days;
                    break;
                case "eq-businessid":
                    op = ConditionOperator.EqualBusinessId;
                    break;
                case "neq-businessid":
                    op = ConditionOperator.NotEqualBusinessId;
                    break;
                case "next-x-weeks":
                    op = ConditionOperator.NextXWeeks;
                    break;
                case "next-seven-days":
                    op = ConditionOperator.Next7Days;
                    break;
                case "this-year":
                    op = ConditionOperator.ThisYear;
                    break;
                case "last-year":
                    op = ConditionOperator.LastYear;
                    break;
                case "next-year":
                    op = ConditionOperator.NextYear;
                    break;
                case "last-x-hours":
                    op = ConditionOperator.LastXHours;
                    break;
                case "last-x-days":
                    op = ConditionOperator.LastXDays;
                    break;
                case "last-x-weeks":
                    op = ConditionOperator.LastXWeeks;
                    break;
                case "last-x-months":
                    op = ConditionOperator.LastXMonths;
                    break;
                case "last-x-years":
                    op = ConditionOperator.LastXYears;
                    break;
                case "next-x-hours":
                    op = ConditionOperator.NextXHours;
                    break;
                case "next-x-days":
                    op = ConditionOperator.NextXDays;
                    break;
                case "next-x-months":
                    op = ConditionOperator.NextXMonths;
                    break;
                case "next-x-years":
                    op = ConditionOperator.NextXYears;
                    break;
                case "this-month":
                    op = ConditionOperator.ThisMonth;
                    break;
                case "last-month":
                    op = ConditionOperator.LastMonth;
                    break;
                case "next-month":
                    op = ConditionOperator.NextMonth;
                    break;
                case "last-week":
                    op = ConditionOperator.LastWeek;
                    break;
                case "this-week":
                    op = ConditionOperator.ThisWeek;
                    break;
                case "next-week":
                    op = ConditionOperator.NextWeek;
                    break;
<<<<<<< HEAD
                case "in-fiscal-year":
                    op = ConditionOperator.InFiscalYear;
                    break;
=======
#if !FAKE_XRM_EASY && !FAKE_XRM_EASY_2013
                case "olderthan-x-minutes":
                    op = ConditionOperator.OlderThanXMinutes;
                    break;
                case "olderthan-x-hours":
                    op = ConditionOperator.OlderThanXHours;
                    break;
                case "olderthan-x-days":
                    op = ConditionOperator.OlderThanXDays;
                    break;
                case "olderthan-x-weeks":
                    op = ConditionOperator.OlderThanXWeeks;
                    break;
                case "olderthan-x-years":
                    op = ConditionOperator.OlderThanXYears;
                    break;
#endif
>>>>>>> 10443897
#if FAKE_XRM_EASY_9
                case "contain-values":
                    op = ConditionOperator.ContainValues;
                    break;
                case "not-contain-values":
                    op = ConditionOperator.DoesNotContainValues;
                    break;
#endif
                default:
                    throw PullRequestException.FetchXmlOperatorNotImplemented(elem.GetAttribute("operator").Value);
            }

            //Process values
            object[] values = null;


            var entityName = GetAssociatedEntityNameForConditionExpression(elem);

            //Find values inside the condition expression, if apply
            values = elem
                        .Elements() //child nodes of this filter
                        .Where(el => el.Name.LocalName.Equals("value"))
                        .Select(el => el.ToValue(ctx, entityName, attributeName, op))
                        .ToArray();


            //Otherwise, a single value was used
            if (value != null)
            {
#if FAKE_XRM_EASY_2013 || FAKE_XRM_EASY_2015 || FAKE_XRM_EASY_2016 || FAKE_XRM_EASY_365 || FAKE_XRM_EASY_9
                if (string.IsNullOrWhiteSpace(conditionEntityName))
                {
                    return new ConditionExpression(attributeName, op, GetConditionExpressionValueCast(value, ctx, entityName, attributeName, op));
                }
                else
                {
                    return new ConditionExpression(conditionEntityName, attributeName, op, GetConditionExpressionValueCast(value, ctx, entityName, attributeName, op));
                }

#else
                return new ConditionExpression(attributeName, op, GetConditionExpressionValueCast(value, ctx, entityName, attributeName, op));
           
#endif
            }

#if FAKE_XRM_EASY_2013 || FAKE_XRM_EASY_2015 || FAKE_XRM_EASY_2016 || FAKE_XRM_EASY_365 || FAKE_XRM_EASY_9

            if (string.IsNullOrWhiteSpace(conditionEntityName))
            {
                return new ConditionExpression(attributeName, op, values);
            }
            else
            {
                return new ConditionExpression(conditionEntityName, attributeName, op, values);
            }
#else
            return new ConditionExpression(attributeName, op, values);
#endif



        }


        public static object GetValueBasedOnType(Type t, string value)
        {
            if (t == typeof(int)
                || t == typeof(int?)
                || t.IsOptionSet()
#if FAKE_XRM_EASY_9
                || t.IsOptionSetValueCollection()
#endif
            )
            {
                int intValue = 0;

                if (int.TryParse(value, out intValue))
                {
                    if (t.IsOptionSet())
                    {
                        return new OptionSetValue(intValue);
                    }
                    return intValue;
                }
                else
                {
                    throw new Exception("Integer value expected");
                }
            }

            else if (t == typeof(Guid)
                || t == typeof(Guid?)
                || t == typeof(EntityReference)
#if FAKE_XRM_EASY
                    || t == typeof(Microsoft.Xrm.Client.CrmEntityReference) 
#endif
                )
            {
                Guid gValue = Guid.Empty;

                if (Guid.TryParse(value, out gValue))
                {
                    if (t == typeof(EntityReference)
#if FAKE_XRM_EASY
                    || t == typeof(Microsoft.Xrm.Client.CrmEntityReference) 
#endif
                        )
                    {
                        return new EntityReference() { Id = gValue };
                    }
                    return gValue;
                }
                else
                {
                    throw new Exception("Guid value expected");
                }
            }
            else if (t == typeof(decimal)
                || t == typeof(decimal?)
                || t == typeof(Money))
            {
                decimal decValue = 0;
                if (decimal.TryParse(value, NumberStyles.Any, CultureInfo.InvariantCulture, out decValue))
                {
                    if (t == typeof(Money))
                    {
                        return new Money(decValue);
                    }
                    return decValue;
                }
                else
                {
                    throw new Exception("Decimal value expected");
                }
            }

            else if (t == typeof(double)
                || t == typeof(double?))
            {
                double dblValue = 0;
                if (double.TryParse(value, NumberStyles.Any, CultureInfo.InvariantCulture, out dblValue))
                {
                    return dblValue;
                }
                else
                {
                    throw new Exception("Double value expected");
                }
            }

            else if (t == typeof(float)
                || t == typeof(float?))
            {
                float fltValue = 0;
                if (float.TryParse(value, NumberStyles.Any, CultureInfo.InvariantCulture, out fltValue))
                {
                    return fltValue;
                }
                else
                {
                    throw new Exception("Float value expected");
                }
            }

            else if (t == typeof(DateTime)
                || t == typeof(DateTime?))
            {
                DateTime dtValue = DateTime.MinValue;
                if (DateTime.TryParse(value, out dtValue))
                {
                    return dtValue;
                }
                else
                {
                    throw new Exception("DateTime value expected");
                }
            }
            //fix Issue #141
            else if (t == typeof(bool)
                || t == typeof(bool?))
            {
                bool boolValue = false;
                if (bool.TryParse(value, out boolValue))
                {
                    return boolValue;
                }
                else
                {
                    switch (value)
                    {
                        case "0": return false;
                        case "1": return true;
                        default:
                            throw new Exception("Boolean value expected");
                    }
                }
            }

            //Otherwise, return the string
            return value;
        }

        public static bool ValueNeedsConverting(ConditionOperator conditionOperator)
        {
            return !OperatorsNotToConvertArray.Contains(conditionOperator);
        }

        public static object GetConditionExpressionValueCast(string value, XrmFakedContext ctx, string sEntityName, string sAttributeName, ConditionOperator op)
        {
            if (ctx.ProxyTypesAssembly != null)
            {
                //We have proxy types so get appropiate type value based on entity name and attribute type
                var reflectedType = ctx.FindReflectedType(sEntityName);
                if (reflectedType != null)
                {
                    var attributeType = ctx.FindReflectedAttributeType(reflectedType, sEntityName, sAttributeName);
                    if (attributeType != null)
                    {
                        try
                        {
                            if (ValueNeedsConverting(op))
                            {
                                return GetValueBasedOnType(attributeType, value);
                            }

                            else
                            {
                                return int.Parse(value);
                            }
                        }
                        catch (Exception e)
                        {
                            throw new Exception(string.Format("When trying to parse value for entity {0} and attribute {1}: {2}", sEntityName, sAttributeName, e.Message));
                        }

                    }
                }
            }


            //Try parsing a guid
            Guid gOut = Guid.Empty;
            if (Guid.TryParse(value, out gOut))
                return gOut;

            //Try checking if it is a numeric value, cause, from the fetchxml it 
            //would be impossible to know the real typed based on the string value only
            // ex: "123" might compared as a string, or, as an int, it will depend on the attribute
            //    data type, therefore, in this case we do need to use proxy types

            bool bIsNumeric = false;
            bool bIsDateTime = false;
            double dblValue = 0.0;
            decimal decValue = 0.0m;
            int intValue = 0;

            if (double.TryParse(value, out dblValue))
                bIsNumeric = true;

            if (decimal.TryParse(value, out decValue))
                bIsNumeric = true;

            if (int.TryParse(value, out intValue))
                bIsNumeric = true;

            DateTime dtValue = DateTime.MinValue;
            if (DateTime.TryParse(value, out dtValue))
                bIsDateTime = true;

            if (bIsNumeric || bIsDateTime)
            {
                throw new Exception("When using arithmetic values in Fetch a ProxyTypesAssembly must be used in order to know which types to cast values to.");
            }

            //Default value
            return value;
        }
    }
}<|MERGE_RESOLUTION|>--- conflicted
+++ resolved
@@ -26,16 +26,13 @@
             ConditionOperator.LastXMonths,
             ConditionOperator.LastXWeeks,
             ConditionOperator.LastXYears,
-<<<<<<< HEAD
-            ConditionOperator.NextXWeeks,
-            ConditionOperator.InFiscalYear
-=======
             ConditionOperator.NextXHours,
             ConditionOperator.NextXDays,
             ConditionOperator.NextXWeeks,
             ConditionOperator.NextXMonths,
             ConditionOperator.NextXYears
->>>>>>> 10443897
+            ConditionOperator.NextXWeeks,
+            ConditionOperator.InFiscalYear
         };
 
         public static bool IsAttributeTrue(this XElement elem, string attributeName)
@@ -556,11 +553,9 @@
                 case "next-week":
                     op = ConditionOperator.NextWeek;
                     break;
-<<<<<<< HEAD
                 case "in-fiscal-year":
                     op = ConditionOperator.InFiscalYear;
                     break;
-=======
 #if !FAKE_XRM_EASY && !FAKE_XRM_EASY_2013
                 case "olderthan-x-minutes":
                     op = ConditionOperator.OlderThanXMinutes;
@@ -578,7 +573,6 @@
                     op = ConditionOperator.OlderThanXYears;
                     break;
 #endif
->>>>>>> 10443897
 #if FAKE_XRM_EASY_9
                 case "contain-values":
                     op = ConditionOperator.ContainValues;
