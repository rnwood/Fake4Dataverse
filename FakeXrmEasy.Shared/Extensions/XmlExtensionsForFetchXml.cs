﻿using Microsoft.Xrm.Sdk.Query;
using System;
using System.Collections.Generic;
using System.Text;
using System.Linq;
using System.Xml.Linq;
using Microsoft.Xrm.Sdk;
using System.Globalization;

namespace FakeXrmEasy.Extensions.FetchXml
{
    public static class XmlExtensionsForFetchXml
    {
        private static IEnumerable<ConditionOperator> OperatorsNotToConvertArray = new[]
        {
#if FAKE_XRM_EASY_2015 || FAKE_XRM_EASY_2016 || FAKE_XRM_EASY_365 || FAKE_XRM_EASY_9
            ConditionOperator.OlderThanXWeeks,
            ConditionOperator.OlderThanXYears,
            ConditionOperator.OlderThanXDays,
            ConditionOperator.OlderThanXHours,
            ConditionOperator.OlderThanXMinutes,
#endif
            ConditionOperator.OlderThanXMonths,
            ConditionOperator.LastXDays,
            ConditionOperator.LastXHours,
            ConditionOperator.LastXMonths,
            ConditionOperator.LastXWeeks,
            ConditionOperator.LastXYears,
            ConditionOperator.NextXWeeks
        };

        public static bool IsAttributeTrue(this XElement elem, string attributeName)
        {
            var val = elem.GetAttribute(attributeName)?.Value;

            return "true".Equals(val, StringComparison.InvariantCultureIgnoreCase)
                || "1".Equals(val, StringComparison.InvariantCultureIgnoreCase);
        }

        public static bool IsAggregateFetchXml(this XDocument doc)
        {
            return doc.Root.IsAttributeTrue("aggregate");
        }

        public static bool IsFetchXmlNodeValid(this XElement elem)
        {
            switch (elem.Name.LocalName)
            {
                case "filter":
                    return true;

                case "value":
                case "fetch":
                    return true;

                case "entity":
                    return elem.GetAttribute("name") != null;

                case "all-attributes":
                    return true;

                case "attribute":
                    return elem.GetAttribute("name") != null;

                case "link-entity":
                    return elem.GetAttribute("name") != null
                            && elem.GetAttribute("from") != null
                            && elem.GetAttribute("to") != null;

                case "order":
                    if (elem.Document.IsAggregateFetchXml())
                    {
                        return elem.GetAttribute("alias") != null
                            && elem.GetAttribute("attribute") == null;
                    }
                    else
                    {
                        return elem.GetAttribute("attribute") != null;
                    }

                case "condition":
                    return elem.GetAttribute("attribute") != null
                           && elem.GetAttribute("operator") != null;

                default:
                    throw new Exception(string.Format("Node {0} is not a valid FetchXml node or it doesn't have the required attributes", elem.Name.LocalName));
            }
        }

        public static XAttribute GetAttribute(this XElement elem, string sAttributeName)
        {
            return elem.Attributes().FirstOrDefault((a => a.Name.LocalName.Equals(sAttributeName)));
        }

        public static ColumnSet ToColumnSet(this XElement el)
        {
            var allAttributes = el.Elements()
                    .Where(e => e.Name.LocalName.Equals("all-attributes"))
                    .FirstOrDefault();

            if (allAttributes != null)
            {
                return new ColumnSet(true);
            }

            var attributes = el.Elements()
                                .Where(e => e.Name.LocalName.Equals("attribute"))
                                .Select(e => e.GetAttribute("name").Value)
                                .ToArray();


            return new ColumnSet(attributes);
        }

        public static int? ToTopCount(this XElement el)
        {
            var countAttr = el.GetAttribute("top");
            if (countAttr == null) return null;

            int iCount;
            if (!int.TryParse(countAttr.Value, out iCount))
                throw new Exception("Top attribute in fetch node must be an integer");

            return iCount;
        }

        public static int? ToCount(this XElement el)
        {
            var countAttr = el.GetAttribute("count");
            if (countAttr == null) return null;

            int iCount;
            if (!int.TryParse(countAttr.Value, out iCount))
                throw new Exception("Count attribute in fetch node must be an integer");

            return iCount;
        }

        public static int? ToPageNumber(this XElement el)
        {
            var pageAttr = el.GetAttribute("page");
            if (pageAttr == null) return null;

            int iPage;
            if (!int.TryParse(pageAttr.Value, out iPage))
                throw new Exception("Count attribute in fetch node must be an integer");

            return iPage;
        }

        public static ColumnSet ToColumnSet(this XDocument xlDoc)
        {
            //Check if all-attributes exist
            return xlDoc.Elements()   //fetch
                    .Elements()
                    .FirstOrDefault()
                    .ToColumnSet();
        }


        public static int? ToTopCount(this XDocument xlDoc)
        {
            //Check if all-attributes exist
            return xlDoc.Elements()   //fetch
                    .FirstOrDefault()
                    .ToTopCount();
        }

        public static int? ToCount(this XDocument xlDoc)
        {
            //Check if all-attributes exist
            return xlDoc.Elements()   //fetch
                    .FirstOrDefault()
                    .ToCount();
        }

        public static int? ToPageNumber(this XDocument xlDoc)
        {
            //Check if all-attributes exist
            return xlDoc.Elements()   //fetch
                    .FirstOrDefault()
                    .ToPageNumber();
        }

        public static FilterExpression ToCriteria(this XDocument xlDoc, XrmFakedContext ctx)
        {
            return xlDoc.Elements()   //fetch
                    .Elements()     //entity
                    .Elements()     //child nodes of entity
                    .Where(el => el.Name.LocalName.Equals("filter"))
                    .Select(el => el.ToFilterExpression(ctx))
                    .FirstOrDefault();
        }

        public static string GetAssociatedEntityNameForConditionExpression(this XElement el)
        {

            while (el != null)
            {
                var parent = el.Parent;
                if (parent.Name.LocalName.Equals("entity") || parent.Name.LocalName.Equals("link-entity"))
                {
                    return parent.GetAttribute("name").Value;
                }
                el = parent;
            }

            return null;
        }

        public static LinkEntity ToLinkEntity(this XElement el, XrmFakedContext ctx)
        {
            //Create this node
            var linkEntity = new LinkEntity();

            linkEntity.LinkFromEntityName = el.Parent.GetAttribute("name").Value;
            linkEntity.LinkFromAttributeName = el.GetAttribute("to").Value;
            linkEntity.LinkToAttributeName = el.GetAttribute("from").Value;
            linkEntity.LinkToEntityName = el.GetAttribute("name").Value;

            if (el.GetAttribute("alias") != null)
            {
                linkEntity.EntityAlias = el.GetAttribute("alias").Value;
            }

            //Join operator
            if (el.GetAttribute("link-type") != null)
            {
                switch (el.GetAttribute("link-type").Value)
                {
                    case "outer":
                        linkEntity.JoinOperator = JoinOperator.LeftOuter;
                        break;
                    default:
                        linkEntity.JoinOperator = JoinOperator.Inner;
                        break;
                }
            }

            //Process other link entities recursively
            var convertedLinkEntityNodes = el.Elements()
                                .Where(e => e.Name.LocalName.Equals("link-entity"))
                                .Select(e => e.ToLinkEntity(ctx))
                                .ToList();

            foreach (var le in convertedLinkEntityNodes)
            {
                linkEntity.LinkEntities.Add(le);
            }

            //Process column sets
            linkEntity.Columns = el.ToColumnSet();

            //Process filter
            linkEntity.LinkCriteria = el.Elements()
                                        .Where(e => e.Name.LocalName.Equals("filter"))
                                        .Select(e => e.ToFilterExpression(ctx))
                                        .FirstOrDefault();

            return linkEntity;
        }

        public static List<LinkEntity> ToLinkEntities(this XDocument xlDoc, XrmFakedContext ctx)
        {
            return xlDoc.Elements()   //fetch
                    .Elements()     //entity
                    .Elements()     //child nodes of entity
                    .Where(el => el.Name.LocalName.Equals("link-entity"))
                    .Select(el => el.ToLinkEntity(ctx))
                    .ToList();
        }

        public static List<OrderExpression> ToOrderExpressionList(this XDocument xlDoc)
        {
            var orderByElements = xlDoc.Elements()   //fetch
                                .Elements()     //entity
                                .Elements()     //child nodes of entity
                                .Where(el => el.Name.LocalName.Equals("order"))
                                .Select(el =>
                                        new OrderExpression
                                        {
                                            AttributeName = el.GetAttribute("attribute").Value,
                                            OrderType = el.IsAttributeTrue("descending") ? OrderType.Descending : OrderType.Ascending
                                        })
                                .ToList();

            return orderByElements;
        }

        public static FilterExpression ToFilterExpression(this XElement elem, XrmFakedContext ctx)
        {
            var filterExpression = new FilterExpression();

            var filterType = elem.GetAttribute("type");
            if (filterType == null)
            {
                filterExpression.FilterOperator = LogicalOperator.And; //By default
            }
            else
            {
                filterExpression.FilterOperator = filterType.Value.Equals("and") ?
                                                  LogicalOperator.And : LogicalOperator.Or;
            }

            //Process other filters recursively
            var otherFilters = elem
                        .Elements() //child nodes of this filter
                        .Where(el => el.Name.LocalName.Equals("filter"))
                        .Select(el => el.ToFilterExpression(ctx))
                        .ToList();


            //Process conditions
            var conditions = elem
                        .Elements() //child nodes of this filter
                        .Where(el => el.Name.LocalName.Equals("condition"))
                        .Select(el => el.ToConditionExpression(ctx))
                        .ToList();

            foreach (var c in conditions)
                filterExpression.AddCondition(c);

            foreach (var f in otherFilters)
                filterExpression.AddFilter(f);

            return filterExpression;
        }

        public static object ToValue(this XElement elem, XrmFakedContext ctx, string sEntityName, string sAttributeName, ConditionOperator op)
        {
            return GetConditionExpressionValueCast(elem.Value, ctx, sEntityName, sAttributeName, op);
        }

        public static ConditionExpression ToConditionExpression(this XElement elem, XrmFakedContext ctx)
        {
            var conditionExpression = new ConditionExpression();

            var conditionEntityName = "";

            var attributeName = elem.GetAttribute("attribute").Value;
            ConditionOperator op = ConditionOperator.Equal;

            string value = null;
            if (elem.GetAttribute("value") != null)
            {
                value = elem.GetAttribute("value").Value;
            }
            if (elem.GetAttribute("entityname") != null)
            {
                conditionEntityName = elem.GetAttribute("entityname").Value;
            }

            switch (elem.GetAttribute("operator").Value)
            {
                case "eq":
                    op = ConditionOperator.Equal;
                    break;
                case "ne":
                case "neq":
                    op = ConditionOperator.NotEqual;
                    break;
                case "begins-with":
                    op = ConditionOperator.BeginsWith;
                    break;
                case "not-begin-with":
                    op = ConditionOperator.DoesNotBeginWith;
                    break;
                case "ends-with":
                    op = ConditionOperator.EndsWith;
                    break;
                case "not-end-with":
                    op = ConditionOperator.DoesNotEndWith;
                    break;
                case "in":
                    op = ConditionOperator.In;
                    break;
                case "not-in":
                    op = ConditionOperator.NotIn;
                    break;
                case "null":
                    op = ConditionOperator.Null;
                    break;
                case "not-null":
                    op = ConditionOperator.NotNull;
                    break;
                case "like":
                    op = ConditionOperator.Like;

                    if (value != null)
                    {
                        if (value.StartsWith("%") && !value.EndsWith("%"))
                            op = ConditionOperator.EndsWith;
                        else if (!value.StartsWith("%") && value.EndsWith("%"))
                            op = ConditionOperator.BeginsWith;
                        else if (value.StartsWith("%") && value.EndsWith("%"))
                            op = ConditionOperator.Contains;

                        value = value.Replace("%", "");
                    }
                    break;
                case "not-like":
                    op = ConditionOperator.NotLike;
                    if (value != null)
                    {
                        if (value.StartsWith("%") && !value.EndsWith("%"))
                            op = ConditionOperator.DoesNotEndWith;
                        else if (!value.StartsWith("%") && value.EndsWith("%"))
                            op = ConditionOperator.DoesNotBeginWith;
                        else if (value.StartsWith("%") && value.EndsWith("%"))
                            op = ConditionOperator.DoesNotContain;

                        value = value.Replace("%", "");
                    }
                    break;
                case "gt":
                    op = ConditionOperator.GreaterThan;
                    break;
                case "ge":
                    op = ConditionOperator.GreaterEqual;
                    break;
                case "lt":
                    op = ConditionOperator.LessThan;
                    break;
                case "le":
                    op = ConditionOperator.LessEqual;
                    break;
                case "on":
                    op = ConditionOperator.On;
                    break;
                case "on-or-before":
                    op = ConditionOperator.OnOrBefore;
                    break;
                case "on-or-after":
                    op = ConditionOperator.OnOrAfter;
                    break;
                case "today":
                    op = ConditionOperator.Today;
                    break;
                case "yesterday":
                    op = ConditionOperator.Yesterday;
                    break;
                case "tomorrow":
                    op = ConditionOperator.Tomorrow;
                    break;
                case "between":
                    op = ConditionOperator.Between;
                    break;
                case "not-between":
                    op = ConditionOperator.NotBetween;
                    break;
                case "eq-userid":
                    op = ConditionOperator.EqualUserId;
                    break;
                case "ne-userid":
                    op = ConditionOperator.NotEqualUserId;
                    break;
                case "olderthan-x-months":
                    op = ConditionOperator.OlderThanXMonths;
                    break;
                case "last-seven-days":
                    op = ConditionOperator.Last7Days;
                    break;
                case "eq-businessid":
                    op = ConditionOperator.EqualBusinessId;
                    break;
                case "neq-businessid":
                    op = ConditionOperator.NotEqualBusinessId;
                    break;
                case "next-x-weeks":
                    op = ConditionOperator.NextXWeeks;
                    break;
<<<<<<< HEAD
                case "next-seven-days":
                    op = ConditionOperator.Next7Days;
                    break;
                case "last-week":
                    op = ConditionOperator.LastWeek;
                    break;
                case "this-week":
                    op = ConditionOperator.ThisWeek;
                    break;
                case "next-week":
                    op = ConditionOperator.NextWeek;
=======
                case "this-year":
                    op = ConditionOperator.ThisYear;
                    break;
                case "last-year":
                    op = ConditionOperator.LastYear;
                    break;
                case "next-year":
                    op = ConditionOperator.NextYear;
                    break;
                case "this-month":
                    op = ConditionOperator.ThisMonth;
>>>>>>> f7a5b5fe
                    break;
                case "last-month":
                    op = ConditionOperator.LastMonth;
                    break;
<<<<<<< HEAD
                case "this-month":
                    op = ConditionOperator.ThisMonth;
                    break;
=======
>>>>>>> f7a5b5fe
                case "next-month":
                    op = ConditionOperator.NextMonth;
                    break;
#if FAKE_XRM_EASY_9
                case "contain-values":
                    op = ConditionOperator.ContainValues;
                    break;
                case "not-contain-values":
                    op = ConditionOperator.DoesNotContainValues;
                    break;
#endif
                default:
                    throw PullRequestException.FetchXmlOperatorNotImplemented(elem.GetAttribute("operator").Value);
            }

            //Process values
            object[] values = null;


            var entityName = GetAssociatedEntityNameForConditionExpression(elem);

            //Find values inside the condition expression, if apply
            values = elem
                        .Elements() //child nodes of this filter
                        .Where(el => el.Name.LocalName.Equals("value"))
                        .Select(el => el.ToValue(ctx, entityName, attributeName, op))
                        .ToArray();


            //Otherwise, a single value was used
            if (value != null)
            {
#if FAKE_XRM_EASY_2013 || FAKE_XRM_EASY_2015 || FAKE_XRM_EASY_2016 || FAKE_XRM_EASY_365 || FAKE_XRM_EASY_9
                if (string.IsNullOrWhiteSpace(conditionEntityName))
                {
                    return new ConditionExpression(attributeName, op, GetConditionExpressionValueCast(value, ctx, entityName, attributeName, op));
                }
                else
                {
                    return new ConditionExpression(conditionEntityName, attributeName, op, GetConditionExpressionValueCast(value, ctx, entityName, attributeName, op));
                }

#else
                return new ConditionExpression(attributeName, op, GetConditionExpressionValueCast(value, ctx, entityName, attributeName, op));
           
#endif
            }

#if FAKE_XRM_EASY_2013 || FAKE_XRM_EASY_2015 || FAKE_XRM_EASY_2016 || FAKE_XRM_EASY_365 || FAKE_XRM_EASY_9

            if (string.IsNullOrWhiteSpace(conditionEntityName))
            {
                return new ConditionExpression(attributeName, op, values);
            }
            else
            {
                return new ConditionExpression(conditionEntityName, attributeName, op, values);
            }
#else
            return new ConditionExpression(attributeName, op, values);
#endif



        }


        public static object GetValueBasedOnType(Type t, string value)
        {
            if (t == typeof(int)
                || t == typeof(int?)
                || t.IsOptionSet()
#if FAKE_XRM_EASY_9
                || t.IsOptionSetValueCollection()
#endif
            )
            {
                int intValue = 0;

                if (int.TryParse(value, out intValue))
                {
                    if (t.IsOptionSet())
                    {
                        return new OptionSetValue(intValue);
                    }
                    return intValue;
                }
                else
                {
                    throw new Exception("Integer value expected");
                }
            }

            else if (t == typeof(Guid)
                || t == typeof(Guid?)
                || t == typeof(EntityReference)
#if FAKE_XRM_EASY
                    || t == typeof(Microsoft.Xrm.Client.CrmEntityReference) 
#endif
                )
            {
                Guid gValue = Guid.Empty;

                if (Guid.TryParse(value, out gValue))
                {
                    if (t == typeof(EntityReference)
#if FAKE_XRM_EASY
                    || t == typeof(Microsoft.Xrm.Client.CrmEntityReference) 
#endif
                        )
                    {
                        return new EntityReference() { Id = gValue };
                    }
                    return gValue;
                }
                else
                {
                    throw new Exception("Guid value expected");
                }
            }
            else if (t == typeof(decimal)
                || t == typeof(decimal?)
                || t == typeof(Money))
            {
                decimal decValue = 0;
                if (decimal.TryParse(value, NumberStyles.Any, CultureInfo.InvariantCulture, out decValue))
                {
                    if (t == typeof(Money))
                    {
                        return new Money(decValue);
                    }
                    return decValue;
                }
                else
                {
                    throw new Exception("Decimal value expected");
                }
            }

            else if (t == typeof(double)
                || t == typeof(double?))
            {
                double dblValue = 0;
                if (double.TryParse(value, NumberStyles.Any, CultureInfo.InvariantCulture, out dblValue))
                {
                    return dblValue;
                }
                else
                {
                    throw new Exception("Double value expected");
                }
            }

            else if (t == typeof(float)
                || t == typeof(float?))
            {
                float fltValue = 0;
                if (float.TryParse(value, NumberStyles.Any, CultureInfo.InvariantCulture, out fltValue))
                {
                    return fltValue;
                }
                else
                {
                    throw new Exception("Float value expected");
                }
            }

            else if (t == typeof(DateTime)
                || t == typeof(DateTime?))
            {
                DateTime dtValue = DateTime.MinValue;
                if (DateTime.TryParse(value, out dtValue))
                {
                    return dtValue;
                }
                else
                {
                    throw new Exception("DateTime value expected");
                }
            }
            //fix Issue #141
            else if (t == typeof(bool)
                || t == typeof(bool?))
            {
                bool boolValue = false;
                if (bool.TryParse(value, out boolValue))
                {
                    return boolValue;
                }
                else
                {
                    switch (value)
                    {
                        case "0": return false;
                        case "1": return true;
                        default:
                            throw new Exception("Boolean value expected");
                    }
                }
            }

            //Otherwise, return the string
            return value;
        }

        public static bool ValueNeedsConverting(ConditionOperator conditionOperator)
        {
            return !OperatorsNotToConvertArray.Contains(conditionOperator);
        }

        public static object GetConditionExpressionValueCast(string value, XrmFakedContext ctx, string sEntityName, string sAttributeName, ConditionOperator op)
        {
            if (ctx.ProxyTypesAssembly != null)
            {
                //We have proxy types so get appropiate type value based on entity name and attribute type
                var reflectedType = ctx.FindReflectedType(sEntityName);
                if (reflectedType != null)
                {
                    var attributeType = ctx.FindReflectedAttributeType(reflectedType, sEntityName, sAttributeName);
                    if (attributeType != null)
                    {
                        try
                        {
                            if (ValueNeedsConverting(op))
                            {
                                return GetValueBasedOnType(attributeType, value);
                            }

                            else
                            {
                                return int.Parse(value);
                            }
                        }
                        catch (Exception e)
                        {
                            throw new Exception(string.Format("When trying to parse value for entity {0} and attribute {1}: {2}", sEntityName, sAttributeName, e.Message));
                        }

                    }
                }
            }


            //Try parsing a guid
            Guid gOut = Guid.Empty;
            if (Guid.TryParse(value, out gOut))
                return gOut;

            //Try checking if it is a numeric value, cause, from the fetchxml it 
            //would be impossible to know the real typed based on the string value only
            // ex: "123" might compared as a string, or, as an int, it will depend on the attribute
            //    data type, therefore, in this case we do need to use proxy types

            bool bIsNumeric = false;
            bool bIsDateTime = false;
            double dblValue = 0.0;
            decimal decValue = 0.0m;
            int intValue = 0;

            if (double.TryParse(value, out dblValue))
                bIsNumeric = true;

            if (decimal.TryParse(value, out decValue))
                bIsNumeric = true;

            if (int.TryParse(value, out intValue))
                bIsNumeric = true;

            DateTime dtValue = DateTime.MinValue;
            if (DateTime.TryParse(value, out dtValue))
                bIsDateTime = true;

            if (bIsNumeric || bIsDateTime)
            {
                throw new Exception("When using arithmetic values in Fetch a ProxyTypesAssembly must be used in order to know which types to cast values to.");
            }

            //Default value
            return value;
        }
    }
}<|MERGE_RESOLUTION|>--- conflicted
+++ resolved
@@ -469,10 +469,27 @@
                 case "next-x-weeks":
                     op = ConditionOperator.NextXWeeks;
                     break;
-<<<<<<< HEAD
                 case "next-seven-days":
                     op = ConditionOperator.Next7Days;
                     break;
+                case "this-year":
+                    op = ConditionOperator.ThisYear;
+                    break;
+                case "last-year":
+                    op = ConditionOperator.LastYear;
+                    break;
+                case "next-year":
+                    op = ConditionOperator.NextYear;
+                    break;
+                case "this-month":
+                    op = ConditionOperator.ThisMonth;
+                    break;
+                case "last-month":
+                    op = ConditionOperator.LastMonth;
+                    break;
+                case "next-month":
+                    op = ConditionOperator.NextMonth;
+                    break;
                 case "last-week":
                     op = ConditionOperator.LastWeek;
                     break;
@@ -481,31 +498,6 @@
                     break;
                 case "next-week":
                     op = ConditionOperator.NextWeek;
-=======
-                case "this-year":
-                    op = ConditionOperator.ThisYear;
-                    break;
-                case "last-year":
-                    op = ConditionOperator.LastYear;
-                    break;
-                case "next-year":
-                    op = ConditionOperator.NextYear;
-                    break;
-                case "this-month":
-                    op = ConditionOperator.ThisMonth;
->>>>>>> f7a5b5fe
-                    break;
-                case "last-month":
-                    op = ConditionOperator.LastMonth;
-                    break;
-<<<<<<< HEAD
-                case "this-month":
-                    op = ConditionOperator.ThisMonth;
-                    break;
-=======
->>>>>>> f7a5b5fe
-                case "next-month":
-                    op = ConditionOperator.NextMonth;
                     break;
 #if FAKE_XRM_EASY_9
                 case "contain-values":
