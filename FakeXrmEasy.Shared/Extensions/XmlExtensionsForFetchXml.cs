﻿using Microsoft.Xrm.Sdk.Query;
using System;
using System.Collections.Generic;
using System.Text;
using System.Linq;
using System.Xml.Linq;
using Microsoft.Xrm.Sdk;
using System.Globalization;

namespace FakeXrmEasy.Extensions.FetchXml
{
    public static class XmlExtensionsForFetchXml
    {
        private static IEnumerable<ConditionOperator> OperatorsNotToConvertArray = new[]
        {
#if FAKE_XRM_EASY_2015 || FAKE_XRM_EASY_2016 || FAKE_XRM_EASY_365 || FAKE_XRM_EASY_9
            ConditionOperator.OlderThanXWeeks,
            ConditionOperator.OlderThanXYears,
            ConditionOperator.OlderThanXDays,
            ConditionOperator.OlderThanXHours,
            ConditionOperator.OlderThanXMinutes,
#endif
            ConditionOperator.OlderThanXMonths,
            ConditionOperator.LastXDays,
            ConditionOperator.LastXHours,
            ConditionOperator.LastXMonths,
            ConditionOperator.LastXWeeks,
            ConditionOperator.LastXYears,
            ConditionOperator.NextXWeeks,
            ConditionOperator.InFiscalYear
        };

        public static bool IsAttributeTrue(this XElement elem, string attributeName)
        {
            var val = elem.GetAttribute(attributeName)?.Value;

            return "true".Equals(val, StringComparison.InvariantCultureIgnoreCase)
                || "1".Equals(val, StringComparison.InvariantCultureIgnoreCase);
        }

        public static bool IsAggregateFetchXml(this XDocument doc)
        {
            return doc.Root.IsAttributeTrue("aggregate");
        }

        public static bool IsFetchXmlNodeValid(this XElement elem)
        {
            switch (elem.Name.LocalName)
            {
                case "filter":
                    return true;

                case "value":
                case "fetch":
                    return true;

                case "entity":
                    return elem.GetAttribute("name") != null;

                case "all-attributes":
                    return true;

                case "attribute":
                    return elem.GetAttribute("name") != null;

                case "link-entity":
                    return elem.GetAttribute("name") != null
                            && elem.GetAttribute("from") != null
                            && elem.GetAttribute("to") != null;

                case "order":
                    if (elem.Document.IsAggregateFetchXml())
                    {
                        return elem.GetAttribute("alias") != null
                            && elem.GetAttribute("attribute") == null;
                    }
                    else
                    {
                        return elem.GetAttribute("attribute") != null;
                    }

                case "condition":
                    return elem.GetAttribute("attribute") != null
                           && elem.GetAttribute("operator") != null;

                default:
                    throw new Exception(string.Format("Node {0} is not a valid FetchXml node or it doesn't have the required attributes", elem.Name.LocalName));
            }
        }

        public static XAttribute GetAttribute(this XElement elem, string sAttributeName)
        {
            return elem.Attributes().FirstOrDefault((a => a.Name.LocalName.Equals(sAttributeName)));
        }

        public static ColumnSet ToColumnSet(this XElement el)
        {
            var allAttributes = el.Elements()
                    .Where(e => e.Name.LocalName.Equals("all-attributes"))
                    .FirstOrDefault();

            if (allAttributes != null)
            {
                return new ColumnSet(true);
            }

            var attributes = el.Elements()
                                .Where(e => e.Name.LocalName.Equals("attribute"))
                                .Select(e => e.GetAttribute("name").Value)
                                .ToArray();


            return new ColumnSet(attributes);
        }

        public static int? ToTopCount(this XElement el)
        {
            var countAttr = el.GetAttribute("top");
            if (countAttr == null) return null;

            int iCount;
            if (!int.TryParse(countAttr.Value, out iCount))
                throw new Exception("Top attribute in fetch node must be an integer");

            return iCount;
        }

        public static int? ToCount(this XElement el)
        {
            var countAttr = el.GetAttribute("count");
            if (countAttr == null) return null;

            int iCount;
            if (!int.TryParse(countAttr.Value, out iCount))
                throw new Exception("Count attribute in fetch node must be an integer");

            return iCount;
        }


        public static bool ToReturnTotalRecordCount(this XElement el)
        {
            var returnTotalRecordCountAttr = el.GetAttribute("returntotalrecordcount");
            if (returnTotalRecordCountAttr == null) return false;

            bool bReturnCount;
            if (!bool.TryParse(returnTotalRecordCountAttr.Value, out bReturnCount))
                throw new Exception("returntotalrecordcount attribute in fetch node must be an boolean");

            return bReturnCount;
        }

        public static int? ToPageNumber(this XElement el)
        {
            var pageAttr = el.GetAttribute("page");
            if (pageAttr == null) return null;

            int iPage;
            if (!int.TryParse(pageAttr.Value, out iPage))
                throw new Exception("Count attribute in fetch node must be an integer");

            return iPage;
        }

        public static ColumnSet ToColumnSet(this XDocument xlDoc)
        {
            //Check if all-attributes exist
            return xlDoc.Elements()   //fetch
                    .Elements()
                    .FirstOrDefault()
                    .ToColumnSet();
        }


        public static int? ToTopCount(this XDocument xlDoc)
        {
            //Check if all-attributes exist
            return xlDoc.Elements()   //fetch
                    .FirstOrDefault()
                    .ToTopCount();
        }

        public static int? ToCount(this XDocument xlDoc)
        {
            //Check if all-attributes exist
            return xlDoc.Elements()   //fetch
                    .FirstOrDefault()
                    .ToCount();
        }

        public static bool ToReturnTotalRecordCount(this XDocument xlDoc)
        {
            return xlDoc.Elements()   //fetch
                    .FirstOrDefault()
                    .ToReturnTotalRecordCount();
        }


        public static int? ToPageNumber(this XDocument xlDoc)
        {
            //Check if all-attributes exist
            return xlDoc.Elements()   //fetch
                    .FirstOrDefault()
                    .ToPageNumber();
        }

        public static FilterExpression ToCriteria(this XDocument xlDoc, XrmFakedContext ctx)
        {
            return xlDoc.Elements()   //fetch
                    .Elements()     //entity
                    .Elements()     //child nodes of entity
                    .Where(el => el.Name.LocalName.Equals("filter"))
                    .Select(el => el.ToFilterExpression(ctx))
                    .FirstOrDefault();
        }

        public static string GetAssociatedEntityNameForConditionExpression(this XElement el)
        {

            while (el != null)
            {
                var parent = el.Parent;
                if (parent.Name.LocalName.Equals("entity") || parent.Name.LocalName.Equals("link-entity"))
                {
                    return parent.GetAttribute("name").Value;
                }
                el = parent;
            }

            return null;
        }

        public static LinkEntity ToLinkEntity(this XElement el, XrmFakedContext ctx)
        {
            //Create this node
            var linkEntity = new LinkEntity();

            linkEntity.LinkFromEntityName = el.Parent.GetAttribute("name").Value;
            linkEntity.LinkFromAttributeName = el.GetAttribute("to").Value;
            linkEntity.LinkToAttributeName = el.GetAttribute("from").Value;
            linkEntity.LinkToEntityName = el.GetAttribute("name").Value;

            if (el.GetAttribute("alias") != null)
            {
                linkEntity.EntityAlias = el.GetAttribute("alias").Value;
            }

            //Join operator
            if (el.GetAttribute("link-type") != null)
            {
                switch (el.GetAttribute("link-type").Value)
                {
                    case "outer":
                        linkEntity.JoinOperator = JoinOperator.LeftOuter;
                        break;
                    default:
                        linkEntity.JoinOperator = JoinOperator.Inner;
                        break;
                }
            }

            //Process other link entities recursively
            var convertedLinkEntityNodes = el.Elements()
                                .Where(e => e.Name.LocalName.Equals("link-entity"))
                                .Select(e => e.ToLinkEntity(ctx))
                                .ToList();

            foreach (var le in convertedLinkEntityNodes)
            {
                linkEntity.LinkEntities.Add(le);
            }

            //Process column sets
            linkEntity.Columns = el.ToColumnSet();

            //Process filter
            linkEntity.LinkCriteria = el.Elements()
                                        .Where(e => e.Name.LocalName.Equals("filter"))
                                        .Select(e => e.ToFilterExpression(ctx))
                                        .FirstOrDefault();

            return linkEntity;
        }

        public static List<LinkEntity> ToLinkEntities(this XDocument xlDoc, XrmFakedContext ctx)
        {
            return xlDoc.Elements()   //fetch
                    .Elements()     //entity
                    .Elements()     //child nodes of entity
                    .Where(el => el.Name.LocalName.Equals("link-entity"))
                    .Select(el => el.ToLinkEntity(ctx))
                    .ToList();
        }

        public static List<OrderExpression> ToOrderExpressionList(this XDocument xlDoc)
        {
            var orderByElements = xlDoc.Elements()   //fetch
                                .Elements()     //entity
                                .Elements()     //child nodes of entity
                                .Where(el => el.Name.LocalName.Equals("order"))
                                .Select(el =>
                                        new OrderExpression
                                        {
                                            AttributeName = el.GetAttribute("attribute").Value,
                                            OrderType = el.IsAttributeTrue("descending") ? OrderType.Descending : OrderType.Ascending
                                        })
                                .ToList();

            return orderByElements;
        }

        public static FilterExpression ToFilterExpression(this XElement elem, XrmFakedContext ctx)
        {
            var filterExpression = new FilterExpression();

            var filterType = elem.GetAttribute("type");
            if (filterType == null)
            {
                filterExpression.FilterOperator = LogicalOperator.And; //By default
            }
            else
            {
                filterExpression.FilterOperator = filterType.Value.Equals("and") ?
                                                  LogicalOperator.And : LogicalOperator.Or;
            }

            //Process other filters recursively
            var otherFilters = elem
                        .Elements() //child nodes of this filter
                        .Where(el => el.Name.LocalName.Equals("filter"))
                        .Select(el => el.ToFilterExpression(ctx))
                        .ToList();


            //Process conditions
            var conditions = elem
                        .Elements() //child nodes of this filter
                        .Where(el => el.Name.LocalName.Equals("condition"))
                        .Select(el => el.ToConditionExpression(ctx))
                        .ToList();

            foreach (var c in conditions)
                filterExpression.AddCondition(c);

            foreach (var f in otherFilters)
                filterExpression.AddFilter(f);

            return filterExpression;
        }

        public static object ToValue(this XElement elem, XrmFakedContext ctx, string sEntityName, string sAttributeName, ConditionOperator op)
        {
            return GetConditionExpressionValueCast(elem.Value, ctx, sEntityName, sAttributeName, op);
        }

        public static ConditionExpression ToConditionExpression(this XElement elem, XrmFakedContext ctx)
        {
            var conditionExpression = new ConditionExpression();

            var conditionEntityName = "";

            var attributeName = elem.GetAttribute("attribute").Value;
            ConditionOperator op = ConditionOperator.Equal;

            string value = null;
            if (elem.GetAttribute("value") != null)
            {
                value = elem.GetAttribute("value").Value;
            }
            if (elem.GetAttribute("entityname") != null)
            {
                conditionEntityName = elem.GetAttribute("entityname").Value;
            }

            switch (elem.GetAttribute("operator").Value)
            {
                case "eq":
                    op = ConditionOperator.Equal;
                    break;
                case "ne":
                case "neq":
                    op = ConditionOperator.NotEqual;
                    break;
                case "begins-with":
                    op = ConditionOperator.BeginsWith;
                    break;
                case "not-begin-with":
                    op = ConditionOperator.DoesNotBeginWith;
                    break;
                case "ends-with":
                    op = ConditionOperator.EndsWith;
                    break;
                case "not-end-with":
                    op = ConditionOperator.DoesNotEndWith;
                    break;
                case "in":
                    op = ConditionOperator.In;
                    break;
                case "not-in":
                    op = ConditionOperator.NotIn;
                    break;
                case "null":
                    op = ConditionOperator.Null;
                    break;
                case "not-null":
                    op = ConditionOperator.NotNull;
                    break;
                case "like":
                    op = ConditionOperator.Like;

                    if (value != null)
                    {
                        if (value.StartsWith("%") && !value.EndsWith("%"))
                            op = ConditionOperator.EndsWith;
                        else if (!value.StartsWith("%") && value.EndsWith("%"))
                            op = ConditionOperator.BeginsWith;
                        else if (value.StartsWith("%") && value.EndsWith("%"))
                            op = ConditionOperator.Contains;

                        value = value.Replace("%", "");
                    }
                    break;
                case "not-like":
                    op = ConditionOperator.NotLike;
                    if (value != null)
                    {
                        if (value.StartsWith("%") && !value.EndsWith("%"))
                            op = ConditionOperator.DoesNotEndWith;
                        else if (!value.StartsWith("%") && value.EndsWith("%"))
                            op = ConditionOperator.DoesNotBeginWith;
                        else if (value.StartsWith("%") && value.EndsWith("%"))
                            op = ConditionOperator.DoesNotContain;

                        value = value.Replace("%", "");
                    }
                    break;
                case "gt":
                    op = ConditionOperator.GreaterThan;
                    break;
                case "ge":
                    op = ConditionOperator.GreaterEqual;
                    break;
                case "lt":
                    op = ConditionOperator.LessThan;
                    break;
                case "le":
                    op = ConditionOperator.LessEqual;
                    break;
                case "on":
                    op = ConditionOperator.On;
                    break;
                case "on-or-before":
                    op = ConditionOperator.OnOrBefore;
                    break;
                case "on-or-after":
                    op = ConditionOperator.OnOrAfter;
                    break;
                case "today":
                    op = ConditionOperator.Today;
                    break;
                case "yesterday":
                    op = ConditionOperator.Yesterday;
                    break;
                case "tomorrow":
                    op = ConditionOperator.Tomorrow;
                    break;
                case "between":
                    op = ConditionOperator.Between;
                    break;
                case "not-between":
                    op = ConditionOperator.NotBetween;
                    break;
                case "eq-userid":
                    op = ConditionOperator.EqualUserId;
                    break;
                case "ne-userid":
                    op = ConditionOperator.NotEqualUserId;
                    break;
                case "olderthan-x-months":
                    op = ConditionOperator.OlderThanXMonths;
                    break;
                case "last-seven-days":
                    op = ConditionOperator.Last7Days;
                    break;
                case "eq-businessid":
                    op = ConditionOperator.EqualBusinessId;
                    break;
                case "neq-businessid":
                    op = ConditionOperator.NotEqualBusinessId;
                    break;
                case "next-x-weeks":
                    op = ConditionOperator.NextXWeeks;
                    break;
                case "next-seven-days":
                    op = ConditionOperator.Next7Days;
                    break;
                case "this-year":
                    op = ConditionOperator.ThisYear;
                    break;
                case "last-year":
                    op = ConditionOperator.LastYear;
                    break;
                case "next-year":
                    op = ConditionOperator.NextYear;
                    break;
                case "this-month":
                    op = ConditionOperator.ThisMonth;
                    break;
                case "last-month":
                    op = ConditionOperator.LastMonth;
                    break;
                case "next-month":
                    op = ConditionOperator.NextMonth;
                    break;
<<<<<<< HEAD
                case "in-fiscal-year":
                    op = ConditionOperator.InFiscalYear;
=======
                case "last-week":
                    op = ConditionOperator.LastWeek;
                    break;
                case "this-week":
                    op = ConditionOperator.ThisWeek;
                    break;
                case "next-week":
                    op = ConditionOperator.NextWeek;
>>>>>>> 9649e130
                    break;
#if FAKE_XRM_EASY_9
                case "contain-values":
                    op = ConditionOperator.ContainValues;
                    break;
                case "not-contain-values":
                    op = ConditionOperator.DoesNotContainValues;
                    break;
#endif
                default:
                    throw PullRequestException.FetchXmlOperatorNotImplemented(elem.GetAttribute("operator").Value);
            }

            //Process values
            object[] values = null;


            var entityName = GetAssociatedEntityNameForConditionExpression(elem);

            //Find values inside the condition expression, if apply
            values = elem
                        .Elements() //child nodes of this filter
                        .Where(el => el.Name.LocalName.Equals("value"))
                        .Select(el => el.ToValue(ctx, entityName, attributeName, op))
                        .ToArray();


            //Otherwise, a single value was used
            if (value != null)
            {
#if FAKE_XRM_EASY_2013 || FAKE_XRM_EASY_2015 || FAKE_XRM_EASY_2016 || FAKE_XRM_EASY_365 || FAKE_XRM_EASY_9
                if (string.IsNullOrWhiteSpace(conditionEntityName))
                {
                    return new ConditionExpression(attributeName, op, GetConditionExpressionValueCast(value, ctx, entityName, attributeName, op));
                }
                else
                {
                    return new ConditionExpression(conditionEntityName, attributeName, op, GetConditionExpressionValueCast(value, ctx, entityName, attributeName, op));
                }

#else
                return new ConditionExpression(attributeName, op, GetConditionExpressionValueCast(value, ctx, entityName, attributeName, op));
           
#endif
            }

#if FAKE_XRM_EASY_2013 || FAKE_XRM_EASY_2015 || FAKE_XRM_EASY_2016 || FAKE_XRM_EASY_365 || FAKE_XRM_EASY_9

            if (string.IsNullOrWhiteSpace(conditionEntityName))
            {
                return new ConditionExpression(attributeName, op, values);
            }
            else
            {
                return new ConditionExpression(conditionEntityName, attributeName, op, values);
            }
#else
            return new ConditionExpression(attributeName, op, values);
#endif



        }


        public static object GetValueBasedOnType(Type t, string value)
        {
            if (t == typeof(int)
                || t == typeof(int?)
                || t.IsOptionSet()
#if FAKE_XRM_EASY_9
                || t.IsOptionSetValueCollection()
#endif
            )
            {
                int intValue = 0;

                if (int.TryParse(value, out intValue))
                {
                    if (t.IsOptionSet())
                    {
                        return new OptionSetValue(intValue);
                    }
                    return intValue;
                }
                else
                {
                    throw new Exception("Integer value expected");
                }
            }

            else if (t == typeof(Guid)
                || t == typeof(Guid?)
                || t == typeof(EntityReference)
#if FAKE_XRM_EASY
                    || t == typeof(Microsoft.Xrm.Client.CrmEntityReference) 
#endif
                )
            {
                Guid gValue = Guid.Empty;

                if (Guid.TryParse(value, out gValue))
                {
                    if (t == typeof(EntityReference)
#if FAKE_XRM_EASY
                    || t == typeof(Microsoft.Xrm.Client.CrmEntityReference) 
#endif
                        )
                    {
                        return new EntityReference() { Id = gValue };
                    }
                    return gValue;
                }
                else
                {
                    throw new Exception("Guid value expected");
                }
            }
            else if (t == typeof(decimal)
                || t == typeof(decimal?)
                || t == typeof(Money))
            {
                decimal decValue = 0;
                if (decimal.TryParse(value, NumberStyles.Any, CultureInfo.InvariantCulture, out decValue))
                {
                    if (t == typeof(Money))
                    {
                        return new Money(decValue);
                    }
                    return decValue;
                }
                else
                {
                    throw new Exception("Decimal value expected");
                }
            }

            else if (t == typeof(double)
                || t == typeof(double?))
            {
                double dblValue = 0;
                if (double.TryParse(value, NumberStyles.Any, CultureInfo.InvariantCulture, out dblValue))
                {
                    return dblValue;
                }
                else
                {
                    throw new Exception("Double value expected");
                }
            }

            else if (t == typeof(float)
                || t == typeof(float?))
            {
                float fltValue = 0;
                if (float.TryParse(value, NumberStyles.Any, CultureInfo.InvariantCulture, out fltValue))
                {
                    return fltValue;
                }
                else
                {
                    throw new Exception("Float value expected");
                }
            }

            else if (t == typeof(DateTime)
                || t == typeof(DateTime?))
            {
                DateTime dtValue = DateTime.MinValue;
                if (DateTime.TryParse(value, out dtValue))
                {
                    return dtValue;
                }
                else
                {
                    throw new Exception("DateTime value expected");
                }
            }
            //fix Issue #141
            else if (t == typeof(bool)
                || t == typeof(bool?))
            {
                bool boolValue = false;
                if (bool.TryParse(value, out boolValue))
                {
                    return boolValue;
                }
                else
                {
                    switch (value)
                    {
                        case "0": return false;
                        case "1": return true;
                        default:
                            throw new Exception("Boolean value expected");
                    }
                }
            }

            //Otherwise, return the string
            return value;
        }

        public static bool ValueNeedsConverting(ConditionOperator conditionOperator)
        {
            return !OperatorsNotToConvertArray.Contains(conditionOperator);
        }

        public static object GetConditionExpressionValueCast(string value, XrmFakedContext ctx, string sEntityName, string sAttributeName, ConditionOperator op)
        {
            if (ctx.ProxyTypesAssembly != null)
            {
                //We have proxy types so get appropiate type value based on entity name and attribute type
                var reflectedType = ctx.FindReflectedType(sEntityName);
                if (reflectedType != null)
                {
                    var attributeType = ctx.FindReflectedAttributeType(reflectedType, sEntityName, sAttributeName);
                    if (attributeType != null)
                    {
                        try
                        {
                            if (ValueNeedsConverting(op))
                            {
                                return GetValueBasedOnType(attributeType, value);
                            }

                            else
                            {
                                return int.Parse(value);
                            }
                        }
                        catch (Exception e)
                        {
                            throw new Exception(string.Format("When trying to parse value for entity {0} and attribute {1}: {2}", sEntityName, sAttributeName, e.Message));
                        }

                    }
                }
            }


            //Try parsing a guid
            Guid gOut = Guid.Empty;
            if (Guid.TryParse(value, out gOut))
                return gOut;

            //Try checking if it is a numeric value, cause, from the fetchxml it 
            //would be impossible to know the real typed based on the string value only
            // ex: "123" might compared as a string, or, as an int, it will depend on the attribute
            //    data type, therefore, in this case we do need to use proxy types

            bool bIsNumeric = false;
            bool bIsDateTime = false;
            double dblValue = 0.0;
            decimal decValue = 0.0m;
            int intValue = 0;

            if (double.TryParse(value, out dblValue))
                bIsNumeric = true;

            if (decimal.TryParse(value, out decValue))
                bIsNumeric = true;

            if (int.TryParse(value, out intValue))
                bIsNumeric = true;

            DateTime dtValue = DateTime.MinValue;
            if (DateTime.TryParse(value, out dtValue))
                bIsDateTime = true;

            if (bIsNumeric || bIsDateTime)
            {
                throw new Exception("When using arithmetic values in Fetch a ProxyTypesAssembly must be used in order to know which types to cast values to.");
            }

            //Default value
            return value;
        }
    }
}<|MERGE_RESOLUTION|>--- conflicted
+++ resolved
@@ -512,19 +512,17 @@
                 case "next-month":
                     op = ConditionOperator.NextMonth;
                     break;
-<<<<<<< HEAD
+                case "last-week":
+                    op = ConditionOperator.LastWeek;
+                    break;
+                case "this-week":
+                    op = ConditionOperator.ThisWeek;
+                    break;
+                case "next-week":
+                    op = ConditionOperator.NextWeek;
+                    break;
                 case "in-fiscal-year":
                     op = ConditionOperator.InFiscalYear;
-=======
-                case "last-week":
-                    op = ConditionOperator.LastWeek;
-                    break;
-                case "this-week":
-                    op = ConditionOperator.ThisWeek;
-                    break;
-                case "next-week":
-                    op = ConditionOperator.NextWeek;
->>>>>>> 9649e130
                     break;
 #if FAKE_XRM_EASY_9
                 case "contain-values":
