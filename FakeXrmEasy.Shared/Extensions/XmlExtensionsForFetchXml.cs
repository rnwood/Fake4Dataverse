﻿using Microsoft.Xrm.Sdk;
using Microsoft.Xrm.Sdk.Query;
using System;
using System.Collections.Generic;
using System.Globalization;
using System.Linq;
using System.Xml.Linq;

namespace FakeXrmEasy.Extensions.FetchXml
{
    public static class XmlExtensionsForFetchXml
    {
<<<<<<< HEAD
=======
        private static IEnumerable<ConditionOperator> OperatorsNotToConvertArray = new []
        {
            ConditionOperator.OlderThanXDays,
            ConditionOperator.OlderThanXHours,
            ConditionOperator.OlderThanXMinutes,
            ConditionOperator.OlderThanXMonths,
            ConditionOperator.OlderThanXWeeks,
            ConditionOperator.OlderThanXYears,
            ConditionOperator.LastXDays,
            ConditionOperator.LastXHours,
            ConditionOperator.LastXMonths,
            ConditionOperator.LastXWeeks,
            ConditionOperator.LastXYears
        };

>>>>>>> 6212a584
        public static bool IsAttributeTrue(this XElement elem, string attributeName)
        {
            var val = elem.GetAttribute(attributeName)?.Value;

            return "true".Equals(val, StringComparison.InvariantCultureIgnoreCase)
                || "1".Equals(val, StringComparison.InvariantCultureIgnoreCase);
        }

        public static bool IsAggregateFetchXml(this XDocument doc)
        {
            return doc.Root.IsAttributeTrue("aggregate");
        }

        public static bool IsFetchXmlNodeValid(this XElement elem)
        {
            switch (elem.Name.LocalName)
            {
                case "filter":
                    return true;

                case "value":
                case "fetch":
                    return true;

                case "entity":
                    return elem.GetAttribute("name") != null;

                case "all-attributes":
                    return true;

                case "attribute":
                    return elem.GetAttribute("name") != null;

                case "link-entity":
                    return elem.GetAttribute("name") != null
                            && elem.GetAttribute("from") != null
                            && elem.GetAttribute("to") != null;

                case "order":
                    if (elem.Document.IsAggregateFetchXml())
                    {
                        return elem.GetAttribute("alias") != null
                            && elem.GetAttribute("attribute") == null;
                    }
                    else
                    {
                        return elem.GetAttribute("attribute") != null;
                    }

                case "condition":
                    return elem.GetAttribute("attribute") != null
                           && elem.GetAttribute("operator") != null;

                default:
                    throw new Exception(string.Format("Node {0} is not a valid FetchXml node or it doesn't have the required attributes", elem.Name.LocalName));
            }
        }

        public static XAttribute GetAttribute(this XElement elem, string sAttributeName)
        {
            return elem.Attributes().Where(a => a.Name.LocalName.Equals(sAttributeName)).FirstOrDefault();
        }

        public static ColumnSet ToColumnSet(this XElement el)
        {
            var allAttributes = el.Elements()
                    .Where(e => e.Name.LocalName.Equals("all-attributes"))
                    .FirstOrDefault();

            if (allAttributes != null)
            {
                return new ColumnSet(true);
            }

            var attributes = el.Elements()
                                .Where(e => e.Name.LocalName.Equals("attribute"))
                                .Select(e => e.GetAttribute("name").Value)
                                .ToList()
                                .ToArray();

            return new ColumnSet(attributes);
        }

        public static int? ToTopCount(this XElement el)
        {
            var countAttr = el.GetAttribute("count");
            if (countAttr == null) return null;

            int iCount;
            if (!int.TryParse(countAttr.Value, out iCount))
                throw new Exception("Count attribute in fetch node must be an integer");

            return iCount;
        }

        public static int? ToPageNumber(this XElement el)
        {
            var pageAttr = el.GetAttribute("page");
            if (pageAttr == null) return null;

            int iPage;
            if (!int.TryParse(pageAttr.Value, out iPage))
                throw new Exception("Count attribute in fetch node must be an integer");

            return iPage;
        }

        public static ColumnSet ToColumnSet(this XDocument xlDoc)
        {
            //Check if all-attributes exist
            return xlDoc.Elements()   //fetch
                    .Elements()
                    .FirstOrDefault()
                    .ToColumnSet();
        }

        public static int? ToTopCount(this XDocument xlDoc)
        {
            //Check if all-attributes exist
            return xlDoc.Elements()   //fetch
                    .FirstOrDefault()
                    .ToTopCount();
        }

        public static int? ToPageNumber(this XDocument xlDoc)
        {
            //Check if all-attributes exist
            return xlDoc.Elements()   //fetch
                    .FirstOrDefault()
                    .ToPageNumber();
        }

        public static FilterExpression ToCriteria(this XDocument xlDoc, XrmFakedContext ctx)
        {
            return xlDoc.Elements()   //fetch
                    .Elements()     //entity
                    .Elements()     //child nodes of entity
                    .Where(el => el.Name.LocalName.Equals("filter"))
                    .Select(el => el.ToFilterExpression(ctx))
                    .FirstOrDefault();
        }

        public static string GetAssociatedEntityNameForConditionExpression(this XElement el)
        {
            while (el != null)
            {
                var parent = el.Parent;
                if (parent.Name.LocalName.Equals("entity") || parent.Name.LocalName.Equals("link-entity"))
                {
                    return parent.GetAttribute("name").Value;
                }
                el = parent;
            }

            return null;
        }

        public static LinkEntity ToLinkEntity(this XElement el, XrmFakedContext ctx)
        {
            //Create this node
            var linkEntity = new LinkEntity();

            linkEntity.LinkFromEntityName = el.Parent.GetAttribute("name").Value;
            linkEntity.LinkFromAttributeName = el.GetAttribute("to").Value;
            linkEntity.LinkToAttributeName = el.GetAttribute("from").Value;
            linkEntity.LinkToEntityName = el.GetAttribute("name").Value;

            if (el.GetAttribute("alias") != null)
            {
                linkEntity.EntityAlias = el.GetAttribute("alias").Value;
            }

            //Join operator
            if (el.GetAttribute("link-type") != null)
            {
                switch (el.GetAttribute("link-type").Value)
                {
                    case "outer":
                        linkEntity.JoinOperator = JoinOperator.LeftOuter;
                        break;

                    default:
                        linkEntity.JoinOperator = JoinOperator.Inner;
                        break;
                }
            }

            //Process other link entities recursively
            var convertedLinkEntityNodes = el.Elements()
                                .Where(e => e.Name.LocalName.Equals("link-entity"))
                                .Select(e => e.ToLinkEntity(ctx))
                                .ToList();

            foreach (var le in convertedLinkEntityNodes)
            {
                linkEntity.LinkEntities.Add(le);
            }

            //Process column sets
            linkEntity.Columns = el.ToColumnSet();

            //Process filter
            linkEntity.LinkCriteria = el.Elements()
                                        .Where(e => e.Name.LocalName.Equals("filter"))
                                        .Select(e => e.ToFilterExpression(ctx))
                                        .FirstOrDefault();

            return linkEntity;
        }

        public static List<LinkEntity> ToLinkEntities(this XDocument xlDoc, XrmFakedContext ctx)
        {
            return xlDoc.Elements()   //fetch
                    .Elements()     //entity
                    .Elements()     //child nodes of entity
                    .Where(el => el.Name.LocalName.Equals("link-entity"))
                    .Select(el => el.ToLinkEntity(ctx))
                    .ToList();
        }

        public static List<OrderExpression> ToOrderExpressionList(this XDocument xlDoc)
        {
            var orderByElements = xlDoc.Elements()   //fetch
                                .Elements()     //entity
                                .Elements()     //child nodes of entity
                                .Where(el => el.Name.LocalName.Equals("order"))
                                .Select(el =>
                                        new OrderExpression
                                        {
                                            AttributeName = el.GetAttribute("attribute").Value,
                                            OrderType = el.IsAttributeTrue("descending") ? OrderType.Descending : OrderType.Ascending
                                        })
                                .ToList();

            return orderByElements;
        }

        public static FilterExpression ToFilterExpression(this XElement elem, XrmFakedContext ctx)
        {
            var filterExpression = new FilterExpression();

            var filterType = elem.GetAttribute("type");
            if (filterType == null)
            {
                filterExpression.FilterOperator = LogicalOperator.And; //By default
            }
            else
            {
                filterExpression.FilterOperator = filterType.Value.Equals("and") ?
                                                  LogicalOperator.And : LogicalOperator.Or;
            }

            //Process other filters recursively
            var otherFilters = elem
                        .Elements() //child nodes of this filter
                        .Where(el => el.Name.LocalName.Equals("filter"))
                        .Select(el => el.ToFilterExpression(ctx))
                        .ToList();

            //Process conditions
            var conditions = elem
                        .Elements() //child nodes of this filter
                        .Where(el => el.Name.LocalName.Equals("condition"))
                        .Select(el => el.ToConditionExpression(ctx))
                        .ToList();

            foreach (var c in conditions)
                filterExpression.AddCondition(c);

            foreach (var f in otherFilters)
                filterExpression.AddFilter(f);

            return filterExpression;
        }

        public static object ToValue(this XElement elem, XrmFakedContext ctx, string sEntityName, string sAttributeName, ConditionOperator op)
        {
            return GetConditionExpressionValueCast(elem.Value, ctx, sEntityName, sAttributeName, op);
        }

        public static ConditionExpression ToConditionExpression(this XElement elem, XrmFakedContext ctx)
        {
            var conditionExpression = new ConditionExpression();

            var conditionEntityName = "";

            var attributeName = elem.GetAttribute("attribute").Value;
            ConditionOperator op = ConditionOperator.Equal;

            string value = null;
            if (elem.GetAttribute("value") != null)
            {
                value = elem.GetAttribute("value").Value;
            }
            if (elem.GetAttribute("entityname") != null)
            {
                conditionEntityName = elem.GetAttribute("entityname").Value;
            }

            switch (elem.GetAttribute("operator").Value)
            {
                case "eq":
                    op = ConditionOperator.Equal;
                    break;

                case "ne":
                case "neq":
                    op = ConditionOperator.NotEqual;
                    break;

                case "begins-with":
                    op = ConditionOperator.BeginsWith;
                    break;

                case "not-begin-with":
                    op = ConditionOperator.DoesNotBeginWith;
                    break;

                case "ends-with":
                    op = ConditionOperator.EndsWith;
                    break;

                case "not-end-with":
                    op = ConditionOperator.DoesNotEndWith;
                    break;

                case "in":
                    op = ConditionOperator.In;
                    break;

                case "not-in":
                    op = ConditionOperator.NotIn;
                    break;

                case "null":
                    op = ConditionOperator.Null;
                    break;

                case "not-null":
                    op = ConditionOperator.NotNull;
                    break;

                case "like":
                    op = ConditionOperator.Like;

                    if (value != null)
                    {
                        if (value.StartsWith("%") && !value.EndsWith("%"))
                            op = ConditionOperator.EndsWith;
                        else if (!value.StartsWith("%") && value.EndsWith("%"))
                            op = ConditionOperator.BeginsWith;
                        else if (value.StartsWith("%") && value.EndsWith("%"))
                            op = ConditionOperator.Contains;

                        value = value.Replace("%", "");
                    }
                    break;

                case "not-like":
                    op = ConditionOperator.NotLike;

                    if (value != null)
                    {
                        if (value.StartsWith("%") && !value.EndsWith("%"))
                            op = ConditionOperator.DoesNotEndWith;
                        else if (!value.StartsWith("%") && value.EndsWith("%"))
                            op = ConditionOperator.DoesNotBeginWith;
                        else if (value.StartsWith("%") && value.EndsWith("%"))
                            op = ConditionOperator.DoesNotContain;

                        value = value.Replace("%", "");
                    }
                    break;

                case "gt":
                    op = ConditionOperator.GreaterThan;
                    break;

                case "ge":
                    op = ConditionOperator.GreaterEqual;
                    break;

                case "lt":
                    op = ConditionOperator.LessThan;
                    break;

                case "le":
                    op = ConditionOperator.LessEqual;
                    break;

                case "on":
                    op = ConditionOperator.On;
                    break;

                case "on-or-before":
                    op = ConditionOperator.OnOrBefore;
                    break;

                case "on-or-after":
                    op = ConditionOperator.OnOrAfter;
                    break;

                case "today":
                    op = ConditionOperator.Today;
                    break;

                case "yesterday":
                    op = ConditionOperator.Yesterday;
                    break;

                case "tomorrow":
                    op = ConditionOperator.Tomorrow;
                    break;

                case "between":
                    op = ConditionOperator.Between;
                    break;

                case "not-between":
                    op = ConditionOperator.NotBetween;
                    break;

                case "eq-userid":
                    op = ConditionOperator.EqualUserId;
                    break;

                case "ne-userid":
                    op = ConditionOperator.NotEqualUserId;
                    break;
<<<<<<< HEAD

=======
                case "olderthan-x-months":
                    op = ConditionOperator.OlderThanXMonths;
                    break;
>>>>>>> 6212a584
                default:
                    throw PullRequestException.FetchXmlOperatorNotImplemented(elem.GetAttribute("operator").Value);
            }

            //Process values
            object[] values = null;

            var entityName = GetAssociatedEntityNameForConditionExpression(elem);

            //Find values inside the condition expression, if apply
            values = elem
                        .Elements() //child nodes of this filter
                        .Where(el => el.Name.LocalName.Equals("value"))
                        .Select(el => el.ToValue(ctx, entityName, attributeName, op))
                        .ToArray();

            //Otherwise, a single value was used
            if (value != null)
            {
#if FAKE_XRM_EASY_2013 || FAKE_XRM_EASY_2015 || FAKE_XRM_EASY_2016 || FAKE_XRM_EASY_365
                if (string.IsNullOrWhiteSpace(conditionEntityName))
                {
                    return new ConditionExpression(attributeName, op, GetConditionExpressionValueCast(value, ctx, entityName, attributeName, op));
                }
                else
                {
                    return new ConditionExpression(conditionEntityName, attributeName, op, GetConditionExpressionValueCast(value, ctx, entityName, attributeName, op));
                }

#else
                return new ConditionExpression(attributeName, op, GetConditionExpressionValueCast(value, ctx, entityName, attributeName));

#endif
            }

#if FAKE_XRM_EASY_2013 || FAKE_XRM_EASY_2015 || FAKE_XRM_EASY_2016 || FAKE_XRM_EASY_365

            if (string.IsNullOrWhiteSpace(conditionEntityName))
            {
                return new ConditionExpression(attributeName, op, values);
            }
            else
            {
                return new ConditionExpression(conditionEntityName, attributeName, op, values);
            }
#else
            return new ConditionExpression(attributeName, op, values);
#endif
        }

        public static object GetValueBasedOnType(Type t, string value)
        {
            if (t == typeof(int)
                || t == typeof(int?)
                || t.IsOptionSet())
            {
                int intValue = 0;

                if (int.TryParse(value, out intValue))
                {
                    if (t.IsOptionSet())
                    {
                        return new OptionSetValue(intValue);
                    }
                    return intValue;
                }
                else
                {
                    throw new Exception("Integer value expected");
                }
            }
            else if (t == typeof(Guid)
                || t == typeof(Guid?)
                || t == typeof(EntityReference)
#if FAKE_XRM_EASY
                    || t == typeof(Microsoft.Xrm.Client.CrmEntityReference)
#endif
                )
            {
                Guid gValue = Guid.Empty;

                if (Guid.TryParse(value, out gValue))
                {
                    if (t == typeof(EntityReference)
#if FAKE_XRM_EASY
                    || t == typeof(Microsoft.Xrm.Client.CrmEntityReference)
#endif
                        )
                    {
                        return new EntityReference() { Id = gValue };
                    }
                    return gValue;
                }
                else
                {
                    throw new Exception("Guid value expected");
                }
            }
            else if (t == typeof(decimal)
                || t == typeof(decimal?)
                || t == typeof(Money))
            {
                decimal decValue = 0;
                if (decimal.TryParse(value, NumberStyles.Any, CultureInfo.InvariantCulture, out decValue))
                {
                    if (t == typeof(Money))
                    {
                        return new Money(decValue);
                    }
                    return decValue;
                }
                else
                {
                    throw new Exception("Decimal value expected");
                }
            }
            else if (t == typeof(double)
                || t == typeof(double?))
            {
                double dblValue = 0;
                if (double.TryParse(value, NumberStyles.Any, CultureInfo.InvariantCulture, out dblValue))
                {
                    return dblValue;
                }
                else
                {
                    throw new Exception("Double value expected");
                }
            }
            else if (t == typeof(float)
                || t == typeof(float?))
            {
                float fltValue = 0;
                if (float.TryParse(value, NumberStyles.Any, CultureInfo.InvariantCulture, out fltValue))
                {
                    return fltValue;
                }
                else
                {
                    throw new Exception("Float value expected");
                }
            }
            else if (t == typeof(DateTime)
                || t == typeof(DateTime?))
            {
                DateTime dtValue = DateTime.MinValue;
                if (DateTime.TryParse(value, out dtValue))
                {
                    return dtValue;
                }
                else
                {
                    throw new Exception("DateTime value expected");
                }
            }
            //fix Issue #141
            else if (t == typeof(bool)
                || t == typeof(bool?))
            {
                bool boolValue = false;
                if (bool.TryParse(value, out boolValue))
                {
                    return boolValue;
                }
                else
                {
                    switch (value)
                    {
                        case "0": return false;
                        case "1": return true;
                        default:
                            throw new Exception("Boolean value expected");
                    }
                }
            }

            //Otherwise, return the string
            return value;
        }

        public static bool ValueNeedsConverting(ConditionOperator conditionOperator)
        {
            return !OperatorsNotToConvertArray.Contains(conditionOperator);
        }

        public static object GetConditionExpressionValueCast(string value, XrmFakedContext ctx, string sEntityName, string sAttributeName, ConditionOperator op)
        {
            if (ctx.ProxyTypesAssembly != null)
            {
                //We have proxy types so get appropiate type value based on entity name and attribute type
                var reflectedType = ctx.FindReflectedType(sEntityName);
                if (reflectedType != null)
                {
                    var attributeType = ctx.FindReflectedAttributeType(reflectedType, sAttributeName);
                    if (attributeType != null)
                    {
                        try
                        {
                            if (ValueNeedsConverting(op))
                            {
                                return GetValueBasedOnType(attributeType, value);
                            }

                            else
                            {
                                return int.Parse(value);
                            }
                        }
                        catch (Exception e)
                        {
                            throw new Exception(string.Format("When trying to parse value for entity {0} and attribute {1}: {2}", sEntityName, sAttributeName, e.Message));
                        }
                    }
                }
            }

            //Try parsing a guid
            Guid gOut = Guid.Empty;
            if (Guid.TryParse(value, out gOut))
                return gOut;

            //Try checking if it is a numeric value, cause, from the fetchxml it
            //would be impossible to know the real typed based on the string value only
            // ex: "123" might compared as a string, or, as an int, it will depend on the attribute
            //    data type, therefore, in this case we do need to use proxy types

            bool bIsNumeric = false;
            bool bIsDateTime = false;
            double dblValue = 0.0;
            decimal decValue = 0.0m;
            int intValue = 0;

            if (double.TryParse(value, out dblValue))
                bIsNumeric = true;

            if (decimal.TryParse(value, out decValue))
                bIsNumeric = true;

            if (int.TryParse(value, out intValue))
                bIsNumeric = true;

            DateTime dtValue = DateTime.MinValue;
            if (DateTime.TryParse(value, out dtValue))
                bIsDateTime = true;

            if (bIsNumeric || bIsDateTime)
            {
                throw new Exception("When using arithmetic values in Fetch a ProxyTypesAssembly must be used in order to know which types to cast values to.");
            }

            //Default value
            return value;
        }
    }
}<|MERGE_RESOLUTION|>--- conflicted
+++ resolved
@@ -1,17 +1,16 @@
-﻿using Microsoft.Xrm.Sdk;
-using Microsoft.Xrm.Sdk.Query;
+﻿using Microsoft.Xrm.Sdk.Query;
 using System;
 using System.Collections.Generic;
-using System.Globalization;
+using System.Text;
 using System.Linq;
 using System.Xml.Linq;
+using Microsoft.Xrm.Sdk;
+using System.Globalization;
 
 namespace FakeXrmEasy.Extensions.FetchXml
 {
     public static class XmlExtensionsForFetchXml
     {
-<<<<<<< HEAD
-=======
         private static IEnumerable<ConditionOperator> OperatorsNotToConvertArray = new []
         {
             ConditionOperator.OlderThanXDays,
@@ -27,7 +26,6 @@
             ConditionOperator.LastXYears
         };
 
->>>>>>> 6212a584
         public static bool IsAttributeTrue(this XElement elem, string attributeName)
         {
             var val = elem.GetAttribute(attributeName)?.Value;
@@ -72,9 +70,8 @@
                         return elem.GetAttribute("alias") != null
                             && elem.GetAttribute("attribute") == null;
                     }
-                    else
-                    {
-                        return elem.GetAttribute("attribute") != null;
+                    else {
+                        return elem.GetAttribute("attribute") != null;                               
                     }
 
                 case "condition":
@@ -108,6 +105,7 @@
                                 .ToList()
                                 .ToArray();
 
+
             return new ColumnSet(attributes);
         }
 
@@ -143,6 +141,7 @@
                     .FirstOrDefault()
                     .ToColumnSet();
         }
+
 
         public static int? ToTopCount(this XDocument xlDoc)
         {
@@ -172,10 +171,11 @@
 
         public static string GetAssociatedEntityNameForConditionExpression(this XElement el)
         {
-            while (el != null)
+            
+            while(el != null)
             {
                 var parent = el.Parent;
-                if (parent.Name.LocalName.Equals("entity") || parent.Name.LocalName.Equals("link-entity"))
+                if(parent.Name.LocalName.Equals("entity") || parent.Name.LocalName.Equals("link-entity"))
                 {
                     return parent.GetAttribute("name").Value;
                 }
@@ -193,9 +193,9 @@
             linkEntity.LinkFromEntityName = el.Parent.GetAttribute("name").Value;
             linkEntity.LinkFromAttributeName = el.GetAttribute("to").Value;
             linkEntity.LinkToAttributeName = el.GetAttribute("from").Value;
-            linkEntity.LinkToEntityName = el.GetAttribute("name").Value;
-
-            if (el.GetAttribute("alias") != null)
+            linkEntity.LinkToEntityName = el.GetAttribute("name").Value;  
+
+            if(el.GetAttribute("alias") != null)
             {
                 linkEntity.EntityAlias = el.GetAttribute("alias").Value;
             }
@@ -203,12 +203,11 @@
             //Join operator
             if (el.GetAttribute("link-type") != null)
             {
-                switch (el.GetAttribute("link-type").Value)
+                switch(el.GetAttribute("link-type").Value)
                 {
                     case "outer":
                         linkEntity.JoinOperator = JoinOperator.LeftOuter;
                         break;
-
                     default:
                         linkEntity.JoinOperator = JoinOperator.Inner;
                         break;
@@ -221,7 +220,7 @@
                                 .Select(e => e.ToLinkEntity(ctx))
                                 .ToList();
 
-            foreach (var le in convertedLinkEntityNodes)
+            foreach(var le in convertedLinkEntityNodes)
             {
                 linkEntity.LinkEntities.Add(le);
             }
@@ -270,7 +269,7 @@
             var filterExpression = new FilterExpression();
 
             var filterType = elem.GetAttribute("type");
-            if (filterType == null)
+            if(filterType == null)
             {
                 filterExpression.FilterOperator = LogicalOperator.And; //By default
             }
@@ -287,6 +286,7 @@
                         .Select(el => el.ToFilterExpression(ctx))
                         .ToList();
 
+
             //Process conditions
             var conditions = elem
                         .Elements() //child nodes of this filter
@@ -332,48 +332,38 @@
                 case "eq":
                     op = ConditionOperator.Equal;
                     break;
-
                 case "ne":
                 case "neq":
                     op = ConditionOperator.NotEqual;
                     break;
-
                 case "begins-with":
                     op = ConditionOperator.BeginsWith;
                     break;
-
                 case "not-begin-with":
                     op = ConditionOperator.DoesNotBeginWith;
                     break;
-
                 case "ends-with":
                     op = ConditionOperator.EndsWith;
                     break;
-
                 case "not-end-with":
                     op = ConditionOperator.DoesNotEndWith;
                     break;
-
                 case "in":
                     op = ConditionOperator.In;
                     break;
-
                 case "not-in":
                     op = ConditionOperator.NotIn;
                     break;
-
                 case "null":
                     op = ConditionOperator.Null;
                     break;
-
                 case "not-null":
                     op = ConditionOperator.NotNull;
                     break;
-
                 case "like":
                     op = ConditionOperator.Like;
 
-                    if (value != null)
+                    if(value != null)
                     {
                         if (value.StartsWith("%") && !value.EndsWith("%"))
                             op = ConditionOperator.EndsWith;
@@ -421,55 +411,43 @@
                 case "on":
                     op = ConditionOperator.On;
                     break;
-
                 case "on-or-before":
                     op = ConditionOperator.OnOrBefore;
                     break;
-
                 case "on-or-after":
                     op = ConditionOperator.OnOrAfter;
                     break;
-
                 case "today":
                     op = ConditionOperator.Today;
                     break;
-
                 case "yesterday":
                     op = ConditionOperator.Yesterday;
                     break;
-
                 case "tomorrow":
                     op = ConditionOperator.Tomorrow;
                     break;
-
                 case "between":
                     op = ConditionOperator.Between;
                     break;
-
                 case "not-between":
                     op = ConditionOperator.NotBetween;
                     break;
-
                 case "eq-userid":
                     op = ConditionOperator.EqualUserId;
                     break;
-
                 case "ne-userid":
                     op = ConditionOperator.NotEqualUserId;
                     break;
-<<<<<<< HEAD
-
-=======
                 case "olderthan-x-months":
                     op = ConditionOperator.OlderThanXMonths;
                     break;
->>>>>>> 6212a584
                 default:
                     throw PullRequestException.FetchXmlOperatorNotImplemented(elem.GetAttribute("operator").Value);
             }
 
             //Process values
             object[] values = null;
+
 
             var entityName = GetAssociatedEntityNameForConditionExpression(elem);
 
@@ -480,11 +458,12 @@
                         .Select(el => el.ToValue(ctx, entityName, attributeName, op))
                         .ToArray();
 
+
             //Otherwise, a single value was used
             if (value != null)
             {
 #if FAKE_XRM_EASY_2013 || FAKE_XRM_EASY_2015 || FAKE_XRM_EASY_2016 || FAKE_XRM_EASY_365
-                if (string.IsNullOrWhiteSpace(conditionEntityName))
+                if(string.IsNullOrWhiteSpace(conditionEntityName))
                 {
                     return new ConditionExpression(attributeName, op, GetConditionExpressionValueCast(value, ctx, entityName, attributeName, op));
                 }
@@ -495,7 +474,7 @@
 
 #else
                 return new ConditionExpression(attributeName, op, GetConditionExpressionValueCast(value, ctx, entityName, attributeName));
-
+           
 #endif
             }
 
@@ -512,16 +491,20 @@
 #else
             return new ConditionExpression(attributeName, op, values);
 #endif
-        }
+
+
+
+        }
+
 
         public static object GetValueBasedOnType(Type t, string value)
         {
-            if (t == typeof(int)
+            if(t == typeof(int) 
                 || t == typeof(int?)
                 || t.IsOptionSet())
             {
                 int intValue = 0;
-
+                
                 if (int.TryParse(value, out intValue))
                 {
                     if (t.IsOptionSet())
@@ -535,12 +518,13 @@
                     throw new Exception("Integer value expected");
                 }
             }
+
             else if (t == typeof(Guid)
                 || t == typeof(Guid?)
                 || t == typeof(EntityReference)
-#if FAKE_XRM_EASY
-                    || t == typeof(Microsoft.Xrm.Client.CrmEntityReference)
-#endif
+                #if FAKE_XRM_EASY
+                    || t == typeof(Microsoft.Xrm.Client.CrmEntityReference) 
+                #endif
                 )
             {
                 Guid gValue = Guid.Empty;
@@ -548,9 +532,9 @@
                 if (Guid.TryParse(value, out gValue))
                 {
                     if (t == typeof(EntityReference)
-#if FAKE_XRM_EASY
-                    || t == typeof(Microsoft.Xrm.Client.CrmEntityReference)
-#endif
+                    #if FAKE_XRM_EASY
+                    || t == typeof(Microsoft.Xrm.Client.CrmEntityReference) 
+                    #endif
                         )
                     {
                         return new EntityReference() { Id = gValue };
@@ -562,12 +546,12 @@
                     throw new Exception("Guid value expected");
                 }
             }
-            else if (t == typeof(decimal)
+            else if (t == typeof(decimal) 
                 || t == typeof(decimal?)
                 || t == typeof(Money))
             {
                 decimal decValue = 0;
-                if (decimal.TryParse(value, NumberStyles.Any, CultureInfo.InvariantCulture, out decValue))
+                if(decimal.TryParse(value, NumberStyles.Any, CultureInfo.InvariantCulture, out decValue))
                 {
                     if (t == typeof(Money))
                     {
@@ -580,6 +564,7 @@
                     throw new Exception("Decimal value expected");
                 }
             }
+
             else if (t == typeof(double)
                 || t == typeof(double?))
             {
@@ -593,6 +578,7 @@
                     throw new Exception("Double value expected");
                 }
             }
+
             else if (t == typeof(float)
                 || t == typeof(float?))
             {
@@ -606,6 +592,7 @@
                     throw new Exception("Float value expected");
                 }
             }
+
             else if (t == typeof(DateTime)
                 || t == typeof(DateTime?))
             {
@@ -630,8 +617,7 @@
                 }
                 else
                 {
-                    switch (value)
-                    {
+                    switch (value) {
                         case "0": return false;
                         case "1": return true;
                         default:
@@ -676,16 +662,18 @@
                         {
                             throw new Exception(string.Format("When trying to parse value for entity {0} and attribute {1}: {2}", sEntityName, sAttributeName, e.Message));
                         }
-                    }
-                }
-            }
+
+                    }
+                }
+            }
+
 
             //Try parsing a guid
             Guid gOut = Guid.Empty;
             if (Guid.TryParse(value, out gOut))
                 return gOut;
 
-            //Try checking if it is a numeric value, cause, from the fetchxml it
+            //Try checking if it is a numeric value, cause, from the fetchxml it 
             //would be impossible to know the real typed based on the string value only
             // ex: "123" might compared as a string, or, as an int, it will depend on the attribute
             //    data type, therefore, in this case we do need to use proxy types
@@ -709,9 +697,9 @@
             if (DateTime.TryParse(value, out dtValue))
                 bIsDateTime = true;
 
-            if (bIsNumeric || bIsDateTime)
-            {
-                throw new Exception("When using arithmetic values in Fetch a ProxyTypesAssembly must be used in order to know which types to cast values to.");
+            if(bIsNumeric || bIsDateTime)
+            {
+                throw new Exception("When using arithmetic values in Fetch a ProxyTypesAssembly must be used in order to know which types to cast values to."); 
             }
 
             //Default value
