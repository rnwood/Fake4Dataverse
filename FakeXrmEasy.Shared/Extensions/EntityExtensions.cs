﻿using FakeXrmEasy.Metadata;
using FakeXrmEasy.OrganizationFaults;
using Microsoft.Xrm.Sdk;
using Microsoft.Xrm.Sdk.Query;
using System;
using System.Collections.Generic;
using System.Linq;

namespace FakeXrmEasy.Extensions
{
    public static class EntityExtensions
    {
        /// <summary>
        /// Extension method to add an attribute and return the entity itself
        /// </summary>
        /// <param name="e"></param>
        /// <param name="key"></param>
        /// <param name="value"></param>
        /// <returns></returns>
        public static Entity AddAttribute(this Entity e, string key, object value)
        {
            e.Attributes.Add(key, value);
            return e;
        }

        /// <summary>
        /// Projects the attributes of entity e so that only the attributes specified in the columnSet are returned
        /// </summary>
        /// <param name="e"></param>
        /// <param name="columnSet"></param>
        /// <param name="alias"></param>
        /// <returns></returns>
        public static Entity ProjectAttributes(this Entity e, ColumnSet columnSet, XrmFakedContext context)
        {
            return ProjectAttributes(e, new QueryExpression() { ColumnSet = columnSet }, context);
        }

        public static void ApplyDateBehaviour(this Entity e, XrmFakedContext context)
        {
#if FAKE_XRM_EASY || FAKE_XRM_EASY_2013
            return; //Do nothing... DateBehavior wasn't available for versions <= 2013
#else

            if (context.DateBehaviour.Count == 0 || e.LogicalName == null || !context.DateBehaviour.ContainsKey(e.LogicalName))
            {
                return;
            }

            var entityDateBehaviours = context.DateBehaviour[e.LogicalName];
            foreach (var attribute in entityDateBehaviours.Keys)
            {
                if (!e.Attributes.ContainsKey(attribute))
                {
                    continue;
                }

                switch (entityDateBehaviours[attribute])
                {
                    case DateTimeAttributeBehavior.DateOnly:
                        var currentValue = (DateTime)e[attribute];
                        e[attribute] = new DateTime(currentValue.Year, currentValue.Month, currentValue.Day, 0, 0, 0, DateTimeKind.Utc);
                        break;

                    default:
                        break;
                }
            }
#endif
        }

        public static void ProjectAttributes(Entity e, Entity projected, LinkEntity le, XrmFakedContext context)
        {
            var sAlias = string.IsNullOrWhiteSpace(le.EntityAlias) ? le.LinkToEntityName : le.EntityAlias;

            if (le.Columns.AllColumns)
            {
                foreach (var attKey in e.Attributes.Keys)
                {
                    if (attKey.StartsWith(sAlias + "."))
                    {
                        projected[attKey] = e[attKey];
                    }
                }

                foreach (var attKey in e.FormattedValues.Keys)
                {
                    if (attKey.StartsWith(sAlias + "."))
                    {
                        projected.FormattedValues[attKey] = e.FormattedValues[attKey];
                    }
                }
            }
            else
            {
                foreach (var attKey in le.Columns.Columns)
                {
                    var linkedAttKey = sAlias + "." + attKey;
                    if (e.Attributes.ContainsKey(linkedAttKey))
                        projected[linkedAttKey] = e[linkedAttKey];

                    if (e.FormattedValues.ContainsKey(linkedAttKey))
                        projected.FormattedValues[linkedAttKey] = e.FormattedValues[linkedAttKey];
                }

            }

            foreach (var nestedLinkedEntity in le.LinkEntities)
            {
                ProjectAttributes(e, projected, nestedLinkedEntity, context);
            }
        }

        public static Entity ProjectAttributes(this Entity e, QueryExpression qe, XrmFakedContext context)
        {
            if (qe.ColumnSet == null || qe.ColumnSet.AllColumns)
            {
                return RemoveNullAttributes(e); //return all the original attributes
            }
            else
            {
                //Return selected list of attributes in a projected entity
                Entity projected = null;

                //However, if we are using proxy types, we must create a instance of the appropiate class
                if (context.ProxyTypesAssembly != null)
                {
                    var subClassType = context.FindReflectedType(e.LogicalName);
                    if (subClassType != null)
                    {
                        var instance = Activator.CreateInstance(subClassType);
                        projected = (Entity)instance;
                        projected.Id = e.Id;
                    }
                    else
                        projected = new Entity(e.LogicalName) { Id = e.Id }; //fallback to generic type if type not found
                }
                else
                    projected = new Entity(e.LogicalName) { Id = e.Id };


                foreach (var attKey in qe.ColumnSet.Columns)
                {
                    //Check if attribute really exists in metadata
                    if (!context.AttributeExistsInMetadata(e.LogicalName, attKey))
                    {
                        OrganizationServiceFaultQueryBuilderNoAttributeException.Throw(attKey);
                    }

                    if (e.Attributes.ContainsKey(attKey) && e.Attributes[attKey] != null)
                    {
                        projected[attKey] = CloneAttribute(e[attKey], context);

                        string formattedValue = "";

                        if (e.FormattedValues.TryGetValue(attKey, out formattedValue))
                        {
                            projected.FormattedValues[attKey] = formattedValue;
                        }
                    }
                }


                //Plus attributes from joins
                foreach (var le in qe.LinkEntities)
                {
                    ProjectAttributes(RemoveNullAttributes(e), projected, le, context);
                }
                return RemoveNullAttributes(projected);
            }
        }

        public static Entity RemoveNullAttributes(Entity entity)
        {
            IList<string> nullAttributes = entity.Attributes
                .Where(attribute => attribute.Value == null ||
                                  (attribute.Value is AliasedValue && (attribute.Value as AliasedValue).Value == null))
                .Select(attribute => attribute.Key).ToList();
            foreach (var nullAttribute in nullAttributes)
            {
                entity.Attributes.Remove(nullAttribute);
            }
            return entity;
        }

        public static object CloneAttribute(object attributeValue, XrmFakedContext context = null)
        {
            if (attributeValue == null)
                return null;

            var type = attributeValue.GetType();
            if (type == typeof(string))
                return new string((attributeValue as string).ToCharArray());
            else if (type == typeof(EntityReference)
#if FAKE_XRM_EASY
                            || type == typeof(Microsoft.Xrm.Client.CrmEntityReference)
#endif
                    )
            {
                var original = (attributeValue as EntityReference);
                var clone = new EntityReference(original.LogicalName, original.Id);

                if (context != null && !string.IsNullOrEmpty(original.LogicalName) && context.EntityMetadata.ContainsKey(original.LogicalName) && !string.IsNullOrEmpty(context.EntityMetadata[original.LogicalName].PrimaryNameAttribute) &&
                    context.Data.ContainsKey(original.LogicalName) && context.Data[original.LogicalName].ContainsKey(original.Id))
                {
                    clone.Name = context.Data[original.LogicalName][original.Id].GetAttributeValue<string>(context.EntityMetadata[original.LogicalName].PrimaryNameAttribute);
                }
                else
                {
                    clone.Name = CloneAttribute(original.Name) as string;
                }

#if !FAKE_XRM_EASY && !FAKE_XRM_EASY_2013 && !FAKE_XRM_EASY_2015
                if (original.KeyAttributes != null)
                {
                    clone.KeyAttributes = new KeyAttributeCollection();
                    clone.KeyAttributes.AddRange(original.KeyAttributes.Select(kvp => new KeyValuePair<string, object>(CloneAttribute(kvp.Key) as string, kvp.Value)).ToArray());
                }
#endif
                return clone;
            }
            else if (type == typeof(BooleanManagedProperty))
            {
                var original = (attributeValue as BooleanManagedProperty);
                return new BooleanManagedProperty(original.Value);
            }
            else if (type == typeof(OptionSetValue))
            {
                var original = (attributeValue as OptionSetValue);
                return new OptionSetValue(original.Value);
            }
            else if (type == typeof(AliasedValue))
            {
                var original = (attributeValue as AliasedValue);
                return new AliasedValue(original.EntityLogicalName, original.AttributeLogicalName, CloneAttribute(original.Value));
            }
            else if (type == typeof(Money))
            {
                var original = (attributeValue as Money);
                return new Money(original.Value);
            }
            else if (attributeValue.GetType() == typeof(EntityCollection))
            {
                var collection = attributeValue as EntityCollection;
                return new EntityCollection(collection.Entities.Select(e => e.Clone(e.GetType())).ToList());
            }
            else if (attributeValue is IEnumerable<Entity>)
            {
                var enumerable = attributeValue as IEnumerable<Entity>;
                return enumerable.Select(e => e.Clone(e.GetType())).ToArray();
            }
#if !FAKE_XRM_EASY
            else if (type == typeof(byte[]))
            {
                var original = (attributeValue as byte[]);
                var copy = new byte[original.Length];
                original.CopyTo(copy, 0);
                return copy;
            }
#endif
#if FAKE_XRM_EASY_9
            else if (attributeValue is OptionSetValueCollection)
            {
                var original = (attributeValue as OptionSetValueCollection);
                var copy = new OptionSetValueCollection(original.ToArray());
                return copy;
            }
#endif
            else if (type == typeof(int) || type == typeof(Int64))
                return attributeValue; //Not a reference type
            else if (type == typeof(decimal))
                return attributeValue; //Not a reference type
            else if (type == typeof(double))
                return attributeValue; //Not a reference type
            else if (type == typeof(float))
                return attributeValue; //Not a reference type
            else if (type == typeof(byte))
                return attributeValue; //Not a reference type
            else if (type == typeof(float))
                return attributeValue; //Not a reference type
            else if (type == typeof(bool))
                return attributeValue; //Not a reference type
            else if (type == typeof(Guid))
                return attributeValue; //Not a reference type
            else if (type == typeof(DateTime))
                return attributeValue; //Not a reference type
            else if (attributeValue is Enum)
                return attributeValue; //Not a reference type

            throw new Exception(string.Format("Attribute type not supported when trying to clone attribute '{0}'", type.ToString()));
        }

        public static Entity Clone(this Entity e, XrmFakedContext context = null)
        {
            var cloned = new Entity(e.LogicalName);
            cloned.Id = e.Id;
            cloned.LogicalName = e.LogicalName;

            if (e.FormattedValues != null)
            {
                var formattedValues = new FormattedValueCollection();
                foreach (var key in e.FormattedValues.Keys)
                    formattedValues.Add(key, e.FormattedValues[key]);

                cloned.Inject("FormattedValues", formattedValues);
            }

            foreach (var attKey in e.Attributes.Keys)
            {
                cloned[attKey] = e[attKey] != null ? CloneAttribute(e[attKey], context) : null;
            }
#if !FAKE_XRM_EASY && !FAKE_XRM_EASY_2013 && !FAKE_XRM_EASY_2015
            foreach (var attKey in e.KeyAttributes.Keys)
            {
                cloned.KeyAttributes[attKey] = e.KeyAttributes[attKey] != null ? CloneAttribute(e.KeyAttributes[attKey]) : null;
            }
#endif
            return cloned;
        }

        public static T Clone<T>(this Entity e) where T : Entity
        {
            return (T)e.Clone(typeof(T));
        }

        public static Entity Clone(this Entity e, Type t, XrmFakedContext context = null)
        {
            if (t == null)
                return e.Clone(context);

            var cloned = Activator.CreateInstance(t) as Entity;
            cloned.Id = e.Id;
            cloned.LogicalName = e.LogicalName;

            if (e.FormattedValues != null)
            {
                var formattedValues = new FormattedValueCollection();
                foreach (var key in e.FormattedValues.Keys)
                    formattedValues.Add(key, e.FormattedValues[key]);

                cloned.Inject("FormattedValues", formattedValues);
            }

            foreach (var attKey in e.Attributes.Keys)
            {
<<<<<<< HEAD
                cloned[attKey] = e[attKey] != null ? CloneAttribute(e[attKey]) : null;
=======
                if (e[attKey] != null)
                {
                    cloned[attKey] = CloneAttribute(e[attKey], context);
                }
>>>>>>> 8eac4bd8
            }

#if !FAKE_XRM_EASY && !FAKE_XRM_EASY_2013 && !FAKE_XRM_EASY_2015
            foreach (var attKey in e.KeyAttributes.Keys)
            {
                cloned.KeyAttributes[attKey] = e.KeyAttributes[attKey] != null ? CloneAttribute(e.KeyAttributes[attKey]) : null;
            }
#endif
            return cloned;
        }

        /// <summary>
        /// Extension method to join the attributes of entity e and otherEntity
        /// </summary>
        /// <param name="e"></param>
        /// <param name="otherEntity"></param>
        /// <param name="attributes"></param>
        /// <returns></returns>
        public static Entity JoinAttributes(this Entity e, Entity otherEntity, ColumnSet columnSet, string alias, XrmFakedContext context)
        {
            if (otherEntity == null) return e; //Left Join where otherEntity was not matched

            otherEntity = otherEntity.Clone(); //To avoid joining entities from/to the same entities, which would cause collection modified exceptions

            if (columnSet.AllColumns)
            {
                foreach (var attKey in otherEntity.Attributes.Keys)
                {
                    e[alias + "." + attKey] = new AliasedValue(otherEntity.LogicalName, attKey, otherEntity[attKey]);
                }

                foreach (var attKey in otherEntity.FormattedValues.Keys)
                {
                    e.FormattedValues[alias + "." + attKey] = otherEntity.FormattedValues[attKey];
                }
            }
            else
            {
                //Return selected list of attributes
                foreach (var attKey in columnSet.Columns)
                {
                    if (!context.AttributeExistsInMetadata(otherEntity.LogicalName, attKey))
                    {
                        OrganizationServiceFaultQueryBuilderNoAttributeException.Throw(attKey);
                    }

                    if (otherEntity.Attributes.ContainsKey(attKey))
                    {
                        e[alias + "." + attKey] = new AliasedValue(otherEntity.LogicalName, attKey, otherEntity[attKey]);
                    }
                    else
                    {
                        e[alias + "." + attKey] = new AliasedValue(otherEntity.LogicalName, attKey, null);
                    }

                    if (otherEntity.FormattedValues.ContainsKey(attKey))
                    {
                        e.FormattedValues[alias + "." + attKey] = otherEntity.FormattedValues[attKey];
                    }
                }
            }
            return e;
        }

        public static Entity JoinAttributes(this Entity e, IEnumerable<Entity> otherEntities, ColumnSet columnSet, string alias, XrmFakedContext context)
        {
            foreach (var otherEntity in otherEntities)
            {
                var otherClonedEntity = otherEntity.Clone(); //To avoid joining entities from/to the same entities, which would cause collection modified exceptions

                if (columnSet.AllColumns)
                {
                    foreach (var attKey in otherClonedEntity.Attributes.Keys)
                    {
                        e[alias + "." + attKey] = new AliasedValue(otherEntity.LogicalName, attKey, otherClonedEntity[attKey]);
                    }

                    foreach (var attKey in otherEntity.FormattedValues.Keys)
                    {
                        e.FormattedValues[alias + "." + attKey] = otherEntity.FormattedValues[attKey];
                    }
                }
                else
                {
                    //Return selected list of attributes
                    foreach (var attKey in columnSet.Columns)
                    {
                        if (!context.AttributeExistsInMetadata(otherEntity.LogicalName, attKey))
                        {
                            OrganizationServiceFaultQueryBuilderNoAttributeException.Throw(attKey);
                        }

                        if (otherClonedEntity.Attributes.ContainsKey(attKey))
                        {
                            e[alias + "." + attKey] = new AliasedValue(otherEntity.LogicalName, attKey, otherClonedEntity[attKey]);
                        }
                        else
                        {
                            e[alias + "." + attKey] = new AliasedValue(otherEntity.LogicalName, attKey, null);
                        }

                        if (otherEntity.FormattedValues.ContainsKey(attKey))
                        {
                            e.FormattedValues[alias + "." + attKey] = otherEntity.FormattedValues[attKey];
                        }
                    }
                }
            }
            return e;
        }

        /// <summary>
        /// Returns the key for the attribute name selected (could an entity reference or a primary key or a guid)
        /// </summary>
        /// <param name="e"></param>
        /// <param name="sAttributeName"></param>
        /// <returns></returns>
        public static object KeySelector(this Entity e, string sAttributeName, XrmFakedContext context)
        {
            if (sAttributeName.Contains("."))
            {
                //Do not lowercase the alias prefix
                var splitted = sAttributeName.Split('.');
                sAttributeName = string.Format("{0}.{1}", splitted[0], splitted[1].ToLower());
            }
            else
            {
                sAttributeName = sAttributeName.ToLower();
            }

            if (!e.Attributes.ContainsKey(sAttributeName))
            {
                //Check if it is the primary key
                if (sAttributeName.Contains("id") &&
                   e.LogicalName.ToLower().Equals(sAttributeName.Substring(0, sAttributeName.Length - 2)))
                {
                    return e.Id;
                }
                return Guid.Empty; //Atrribute is null or doesn´t exists so it can´t be joined
            }

            object keyValue = null;
            AliasedValue aliasedValue;
            if ((aliasedValue = e[sAttributeName] as AliasedValue) != null)
            {
                keyValue = aliasedValue.Value;
            }
            else
            {
                keyValue = e[sAttributeName];
            }

            EntityReference entityReference = keyValue as EntityReference;
            if (entityReference != null)
                return entityReference.Id;

            OptionSetValue optionSetValue = keyValue as OptionSetValue;
            if (optionSetValue != null)
                return optionSetValue.Value;

            Money money = keyValue as Money;
            if (money != null)
                return money.Value;

            return keyValue;
        }

        /// <summary>
        /// Extension method to "hack" internal set properties on sealed classes via reflection
        /// </summary>
        /// <param name="e"></param>
        /// <param name="property"></param>
        /// <param name="value"></param>
        public static void Inject(this Entity e, string property, object value)
        {
            e.GetType().GetProperty(property).SetValue(e, value, null);
        }

        public static void SetValueIfEmpty(this Entity e, string property, object value)
        {
            var containsKey = e.Attributes.ContainsKey(property);
            if (!containsKey || containsKey && e[property] == null)
            {
                e[property] = value;
            }
        }

        /// <summary>
        /// ToEntityReference implementation which converts an entity into an entity reference with key attribute info as well
        /// </summary>
        /// <param name="e">Entity to convert to an Entity Reference</param>
        /// <returns></returns>
        public static EntityReference ToEntityReferenceWithKeyAttributes(this Entity e)
        {
            var result = e.ToEntityReference();
#if !FAKE_XRM_EASY && !FAKE_XRM_EASY_2013 && !FAKE_XRM_EASY_2015
            result.KeyAttributes = e.KeyAttributes;
#endif
            return result;
        }


    }
}<|MERGE_RESOLUTION|>--- conflicted
+++ resolved
@@ -342,14 +342,7 @@
 
             foreach (var attKey in e.Attributes.Keys)
             {
-<<<<<<< HEAD
                 cloned[attKey] = e[attKey] != null ? CloneAttribute(e[attKey]) : null;
-=======
-                if (e[attKey] != null)
-                {
-                    cloned[attKey] = CloneAttribute(e[attKey], context);
-                }
->>>>>>> 8eac4bd8
             }
 
 #if !FAKE_XRM_EASY && !FAKE_XRM_EASY_2013 && !FAKE_XRM_EASY_2015
