﻿using Microsoft.Crm.Sdk.Messages;
using Microsoft.Xrm.Sdk;
using Microsoft.Xrm.Sdk.Query;
using System;
using System.Collections.Generic;
using System.Linq;

namespace FakeXrmEasy.FakeMessageExecutors
{
    public class ReviseQuoteRequestExecutor : IFakeMessageExecutor
    {
        public bool CanExecute(OrganizationRequest request)
        {
            return request is ReviseQuoteRequest;
        }

        public OrganizationResponse Execute(OrganizationRequest request, XrmFakedContext ctx)
        {
            var service = ctx.GetOrganizationService();

            var reviseQuoteRequest = request as ReviseQuoteRequest;

            if (reviseQuoteRequest == null)
            {
                throw new Exception("You did not pass a ReviseQuoteRequest!");
            }

            var oldQuoteId = reviseQuoteRequest.QuoteId;

            if (oldQuoteId == Guid.Empty)
            {
                throw new Exception("QuoteId needs to be set!");
            }

            var oldQuote = service.Retrieve("quote", oldQuoteId, new ColumnSet(true));

            var revisedQuote = new Entity
            {
                LogicalName = "quote",
                Id = Guid.NewGuid()
            };

            var columnSet = reviseQuoteRequest.ColumnSet;
            var quoteBlackList = new List<string> { "quoteid", "statuscode", "statecode", "createdon", "createdby" };

            foreach (var attribute in oldQuote.Attributes)
            {
                if (quoteBlackList.Contains(attribute.Key))
                {
                    continue;
                }

                if (columnSet.AllColumns || columnSet.Columns.Contains(attribute.Key))
                {
<<<<<<< HEAD
                    revisedQuote[attribute.Key] = attribute.Value;
=======
                    if(attribute.Key != "statecode")  //Skip statecode on create
                        revisedQuote[attribute.Key] = attribute.Value; 
>>>>>>> 6212a584
                }
            }

            service.Create(revisedQuote);

            var quoteLines = service.RetrieveMultiple(new QueryExpression("quotedetail")
            {
                ColumnSet = new ColumnSet(true),
                Criteria = new FilterExpression(LogicalOperator.And)
                {
                    Conditions = { new ConditionExpression("quoteid", ConditionOperator.Equal, oldQuote.ToEntityReference()) }
                }
            }).Entities.ToList();

            foreach (var quoteDetail in quoteLines)
            {
                var revisedDetail = new Entity
                {
                    LogicalName = "quotedetail",
                    Id = Guid.NewGuid(),
                    Attributes = new AttributeCollection
                    {
                        { "quoteid", revisedQuote.ToEntityReference() }
                    }
                };

                var quoteDetailBlackList = new List<string> { "quoteid", "quotedetailid", "createdon", "createdby" };

                foreach (var attribute in quoteDetail.Attributes)
                {
                    if (quoteDetailBlackList.Contains(attribute.Key))
                    {
                        continue;
                    }
                    if (attribute.Key != "statecode")  //Skip statecode on create
                        revisedDetail[attribute.Key] = attribute.Value;
                }

                service.Create(revisedDetail);
            }

            var response = new ReviseQuoteResponse();

            revisedQuote = service.Retrieve(revisedQuote.LogicalName, revisedQuote.Id, new ColumnSet(true));

            response.Results["Entity"] = revisedQuote;

            return response;
        }

        public Type GetResponsibleRequestType()
        {
            return typeof(ReviseQuoteRequest);
        }
    }
}<|MERGE_RESOLUTION|>--- conflicted
+++ resolved
@@ -1,9 +1,11 @@
-﻿using Microsoft.Crm.Sdk.Messages;
-using Microsoft.Xrm.Sdk;
-using Microsoft.Xrm.Sdk.Query;
-using System;
+﻿using System;
 using System.Collections.Generic;
 using System.Linq;
+using System.Text;
+using Microsoft.Crm.Sdk.Messages;
+using Microsoft.Xrm.Sdk;
+using Microsoft.Xrm.Sdk.Messages;
+using Microsoft.Xrm.Sdk.Query;
 
 namespace FakeXrmEasy.FakeMessageExecutors
 {
@@ -52,12 +54,8 @@
 
                 if (columnSet.AllColumns || columnSet.Columns.Contains(attribute.Key))
                 {
-<<<<<<< HEAD
-                    revisedQuote[attribute.Key] = attribute.Value;
-=======
                     if(attribute.Key != "statecode")  //Skip statecode on create
                         revisedQuote[attribute.Key] = attribute.Value; 
->>>>>>> 6212a584
                 }
             }
 
