--- conflicted
+++ resolved
@@ -145,12 +145,8 @@
             foreach (var attKey in e.Attributes.Keys)
             {
                 var value = e[attKey];
-<<<<<<< HEAD
                 string formattedValue = "";
                 if (!e.FormattedValues.ContainsKey(attKey) && (value != null))
-=======
-                if (value != null)
->>>>>>> c712a8b8
                 {
                     bool bShouldAdd;
                     var formattedValue = this.GetFormattedValueForValue(value, out bShouldAdd);
