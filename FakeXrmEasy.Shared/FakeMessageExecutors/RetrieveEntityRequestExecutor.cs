﻿using Microsoft.Xrm.Sdk;
using Microsoft.Xrm.Sdk.Client;
using Microsoft.Xrm.Sdk.Messages;
using Microsoft.Xrm.Sdk.Metadata;
using System;
using System.Collections.Generic;
using System.Linq;

namespace FakeXrmEasy.FakeMessageExecutors
{
    public class RetrieveEntityRequestExecutor : IFakeMessageExecutor
    {
<<<<<<< HEAD
        public Dictionary<string, Dictionary<string, AttributeMetadata>> FakeAttributeMetadata = new Dictionary<string, Dictionary<string, AttributeMetadata>>();
        public Dictionary<string, EntityMetadata> FakeEntityMetadata = new Dictionary<string, EntityMetadata>();

        public void AddFakeEntityMetadata(string sEntityName, EntityMetadata metadata)
        {
            if (!FakeEntityMetadata.ContainsKey(sEntityName))
            {
                FakeEntityMetadata.Add(sEntityName, metadata);
                return;
            }

            FakeEntityMetadata[sEntityName] = metadata;
        }

        public void AddFakeAttributeMetadata(string sEntityName, string sAttributeName, AttributeMetadata metadata)
        {
            metadata.SchemaName = sAttributeName;

            if (!FakeAttributeMetadata.ContainsKey(sEntityName))
                FakeAttributeMetadata.Add(sEntityName, new Dictionary<string, AttributeMetadata>());

            if (!FakeAttributeMetadata[sEntityName].ContainsKey(sAttributeName))
            {
                FakeAttributeMetadata[sEntityName].Add(sAttributeName, metadata);
            }
            else
            {
                FakeAttributeMetadata[sEntityName][sAttributeName] = metadata;
            }
        }

        protected AttributeMetadata GetAttributeMetadataFor(string sEntityName, string sAttributeName, Type attributeType)
        {
            if (FakeAttributeMetadata.ContainsKey(sEntityName))
                if (FakeAttributeMetadata[sEntityName].ContainsKey(sAttributeName))
                    return FakeAttributeMetadata[sEntityName][sAttributeName];

            if (attributeType == typeof(string))
            {
                return new StringAttributeMetadata(sAttributeName);
            }

            //Default
            return new StringAttributeMetadata(sAttributeName);
        }

=======
        
>>>>>>> 6212a584
        public bool CanExecute(OrganizationRequest request)
        {
            return request is RetrieveEntityRequest;
        }

        public static Type GetEntityProxyType(string entityName, XrmFakedContext ctx)
        {
            //Find the reflected type in the proxy types assembly
            var assembly = ctx.ProxyTypesAssembly;
            var subClassType = assembly.GetTypes()
                    .Where(t => typeof(Entity).IsAssignableFrom(t))
                    .Where(t => t.GetCustomAttributes(typeof(EntityLogicalNameAttribute), true).Length > 0)
                    .Where(t => ((EntityLogicalNameAttribute)t.GetCustomAttributes(typeof(EntityLogicalNameAttribute), true)[0]).LogicalName.Equals(entityName.ToLower()))
                    .FirstOrDefault();

            if (subClassType == null)
            {
                throw new Exception(string.Format("Entity {0} was not found in the proxy types", entityName));
            }
            return subClassType;
        }

        public OrganizationResponse Execute(OrganizationRequest request, XrmFakedContext ctx)
        {
            var req = request as RetrieveEntityRequest;

            if (string.IsNullOrWhiteSpace(req.LogicalName))
            {
                throw new Exception("A logical name property must be specified in the request");
            }

            if (req.EntityFilters == Microsoft.Xrm.Sdk.Metadata.EntityFilters.Entity ||
                req.EntityFilters == Microsoft.Xrm.Sdk.Metadata.EntityFilters.Attributes)
            {
<<<<<<< HEAD
                if (!FakeEntityMetadata.ContainsKey(req.LogicalName))
=======
                if(!ctx.EntityMetadata.ContainsKey(req.LogicalName))
>>>>>>> 6212a584
                {
                    throw new Exception("The specified entity name wasn't found in the metadata cache");
                }

<<<<<<< HEAD
                //Find the reflected type in the proxy types assembly
                var subClassType = GetEntityProxyType(req.LogicalName, ctx);

                //Get that type properties
                var attributes = subClassType
                    .GetProperties()
                    .Where(pi => pi.GetCustomAttributes(typeof(AttributeLogicalNameAttribute), true).Length > 0)
                    .ToList();

                var computedAttributeMetadataList = new List<AttributeMetadata>();

                foreach (var attr in attributes)
                {
                    var attrName = attr.Name;
                    var attributeType = attr.PropertyType;

                    if (attr != null && attr.Name != null)
                    {
                        AttributeMetadata attrMetadata = GetAttributeMetadataFor(req.LogicalName, attrName.ToLower(), attributeType);
                        computedAttributeMetadataList.Add(attrMetadata);
                    }
                }

                var entityMetadata = FakeEntityMetadata[req.LogicalName];

                //AttributeMetadata is internal set in a sealed class so... just doing this
                entityMetadata.GetType().GetProperty("Attributes").SetValue(entityMetadata, computedAttributeMetadataList.ToArray(), null);

                //entityMetadata["AttributeMetadata"] = computedAttributeMetadataList.ToArray();
=======
                var entityMetadata = ctx.GetEntityMetadataByName(req.LogicalName);
>>>>>>> 6212a584

                var response = new RetrieveEntityResponse()
                {
                    Results = new ParameterCollection
                        {
                            { "EntityMetadata", entityMetadata }
                        }
                };

                return response;
            }

            throw new Exception("Entity Filter not supported");
        }

        public Type GetResponsibleRequestType()
        {
            return typeof(RetrieveEntityRequest);
        }
    }
}<|MERGE_RESOLUTION|>--- conflicted
+++ resolved
@@ -1,70 +1,21 @@
 ﻿using Microsoft.Xrm.Sdk;
-using Microsoft.Xrm.Sdk.Client;
 using Microsoft.Xrm.Sdk.Messages;
 using Microsoft.Xrm.Sdk.Metadata;
 using System;
 using System.Collections.Generic;
+using System.Text;
 using System.Linq;
+using Microsoft.Xrm.Sdk.Client;
 
 namespace FakeXrmEasy.FakeMessageExecutors
 {
     public class RetrieveEntityRequestExecutor : IFakeMessageExecutor
     {
-<<<<<<< HEAD
-        public Dictionary<string, Dictionary<string, AttributeMetadata>> FakeAttributeMetadata = new Dictionary<string, Dictionary<string, AttributeMetadata>>();
-        public Dictionary<string, EntityMetadata> FakeEntityMetadata = new Dictionary<string, EntityMetadata>();
-
-        public void AddFakeEntityMetadata(string sEntityName, EntityMetadata metadata)
-        {
-            if (!FakeEntityMetadata.ContainsKey(sEntityName))
-            {
-                FakeEntityMetadata.Add(sEntityName, metadata);
-                return;
-            }
-
-            FakeEntityMetadata[sEntityName] = metadata;
-        }
-
-        public void AddFakeAttributeMetadata(string sEntityName, string sAttributeName, AttributeMetadata metadata)
-        {
-            metadata.SchemaName = sAttributeName;
-
-            if (!FakeAttributeMetadata.ContainsKey(sEntityName))
-                FakeAttributeMetadata.Add(sEntityName, new Dictionary<string, AttributeMetadata>());
-
-            if (!FakeAttributeMetadata[sEntityName].ContainsKey(sAttributeName))
-            {
-                FakeAttributeMetadata[sEntityName].Add(sAttributeName, metadata);
-            }
-            else
-            {
-                FakeAttributeMetadata[sEntityName][sAttributeName] = metadata;
-            }
-        }
-
-        protected AttributeMetadata GetAttributeMetadataFor(string sEntityName, string sAttributeName, Type attributeType)
-        {
-            if (FakeAttributeMetadata.ContainsKey(sEntityName))
-                if (FakeAttributeMetadata[sEntityName].ContainsKey(sAttributeName))
-                    return FakeAttributeMetadata[sEntityName][sAttributeName];
-
-            if (attributeType == typeof(string))
-            {
-                return new StringAttributeMetadata(sAttributeName);
-            }
-
-            //Default
-            return new StringAttributeMetadata(sAttributeName);
-        }
-
-=======
         
->>>>>>> 6212a584
         public bool CanExecute(OrganizationRequest request)
         {
             return request is RetrieveEntityRequest;
         }
-
         public static Type GetEntityProxyType(string entityName, XrmFakedContext ctx)
         {
             //Find the reflected type in the proxy types assembly
@@ -81,7 +32,6 @@
             }
             return subClassType;
         }
-
         public OrganizationResponse Execute(OrganizationRequest request, XrmFakedContext ctx)
         {
             var req = request as RetrieveEntityRequest;
@@ -94,48 +44,12 @@
             if (req.EntityFilters == Microsoft.Xrm.Sdk.Metadata.EntityFilters.Entity ||
                 req.EntityFilters == Microsoft.Xrm.Sdk.Metadata.EntityFilters.Attributes)
             {
-<<<<<<< HEAD
-                if (!FakeEntityMetadata.ContainsKey(req.LogicalName))
-=======
                 if(!ctx.EntityMetadata.ContainsKey(req.LogicalName))
->>>>>>> 6212a584
                 {
                     throw new Exception("The specified entity name wasn't found in the metadata cache");
                 }
 
-<<<<<<< HEAD
-                //Find the reflected type in the proxy types assembly
-                var subClassType = GetEntityProxyType(req.LogicalName, ctx);
-
-                //Get that type properties
-                var attributes = subClassType
-                    .GetProperties()
-                    .Where(pi => pi.GetCustomAttributes(typeof(AttributeLogicalNameAttribute), true).Length > 0)
-                    .ToList();
-
-                var computedAttributeMetadataList = new List<AttributeMetadata>();
-
-                foreach (var attr in attributes)
-                {
-                    var attrName = attr.Name;
-                    var attributeType = attr.PropertyType;
-
-                    if (attr != null && attr.Name != null)
-                    {
-                        AttributeMetadata attrMetadata = GetAttributeMetadataFor(req.LogicalName, attrName.ToLower(), attributeType);
-                        computedAttributeMetadataList.Add(attrMetadata);
-                    }
-                }
-
-                var entityMetadata = FakeEntityMetadata[req.LogicalName];
-
-                //AttributeMetadata is internal set in a sealed class so... just doing this
-                entityMetadata.GetType().GetProperty("Attributes").SetValue(entityMetadata, computedAttributeMetadataList.ToArray(), null);
-
-                //entityMetadata["AttributeMetadata"] = computedAttributeMetadataList.ToArray();
-=======
                 var entityMetadata = ctx.GetEntityMetadataByName(req.LogicalName);
->>>>>>> 6212a584
 
                 var response = new RetrieveEntityResponse()
                 {
