--- conflicted
+++ resolved
@@ -168,12 +168,7 @@
             return Data[s].Values.AsQueryable();
         }
 
-<<<<<<< HEAD
         public static IQueryable<Entity> TranslateLinkedEntityToLinq(XrmFakedContext context, LinkEntity le, IQueryable<Entity> query, ColumnSet previousColumnSet, string linkFromAlias = "", string linkFromEntity = "") {
-=======
-        public static IQueryable<Entity> TranslateLinkedEntityToLinq(XrmFakedContext context, LinkEntity le, IQueryable<Entity> query, ColumnSet previousColumnSet, string linkFromAlias = "")
-        {
->>>>>>> 45e30554
 
             var leAlias = string.IsNullOrWhiteSpace(le.EntityAlias) ? le.LinkToEntityName : le.EntityAlias;
             context.EnsureEntityNameExistsInMetadata(le.LinkFromEntityName != linkFromAlias ? le.LinkFromEntityName : linkFromEntity);
