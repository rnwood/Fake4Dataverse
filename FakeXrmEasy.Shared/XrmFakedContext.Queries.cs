﻿using System;
using System.Collections;
using System.Collections.Generic;
using System.Globalization;
using System.Linq;
using System.Linq.Expressions;
using System.Reflection;
using System.ServiceModel;
using System.Text.RegularExpressions;
using System.Xml.Linq;
using FakeXrmEasy.Extensions;
using FakeXrmEasy.Extensions.FetchXml;
using FakeXrmEasy.Models;
using FakeXrmEasy.OrganizationFaults;
using Microsoft.Xrm.Sdk;
using Microsoft.Xrm.Sdk.Client;
using Microsoft.Xrm.Sdk.Query;

namespace FakeXrmEasy
{
    public partial class XrmFakedContext : IXrmContext
    {
        protected internal Type FindReflectedType(string logicalName)
        {
            var types =
                ProxyTypesAssemblies.Select(a => FindReflectedType(logicalName, a))
                                    .Where(t => t != null);

            if (types.Count() > 1)
            {
                var errorMsg = $"Type { logicalName } is defined in multiple assemblies: ";
                foreach (var type in types)
                {
                    errorMsg += type.Assembly
                                    .GetName()
                                    .Name + "; ";
                }
                var lastIndex = errorMsg.LastIndexOf("; ");
                errorMsg = errorMsg.Substring(0, lastIndex) + ".";
                throw new InvalidOperationException(errorMsg);
            }

            return types.SingleOrDefault();
        }

        /// <summary>
        /// Finds reflected type for given entity from given assembly.
        /// </summary>
        /// <param name="logicalName">
        /// Entity logical name which type is searched from given
        /// <paramref name="assembly"/>.
        /// </param>
        /// <param name="assembly">
        /// Assembly where early-bound type is searched for given
        /// <paramref name="logicalName"/>.
        /// </param>
        /// <returns>
        /// Early-bound type of <paramref name="logicalName"/> if it's found
        /// from <paramref name="assembly"/>. Otherwise null is returned.
        /// </returns>
        private static Type FindReflectedType(string logicalName,
                                              Assembly assembly)
        {
            try
            {
                if (assembly == null)
                {
                    throw new ArgumentNullException(nameof(assembly));
                }

                /* This wasn't building within the CI FAKE build script...
                var subClassType = assembly.GetTypes()
                        .Where(t => typeof(Entity).IsAssignableFrom(t))
                        .Where(t => t.GetCustomAttributes<EntityLogicalNameAttribute>(true).Any())
                        .FirstOrDefault(t => t.GetCustomAttributes<EntityLogicalNameAttribute>(true).First().LogicalName.Equals(logicalName, StringComparison.OrdinalIgnoreCase));

                */
                var subClassType = assembly.GetTypes()
                        .Where(t => typeof(Entity).IsAssignableFrom(t))
                        .Where(t => t.GetCustomAttributes(typeof(EntityLogicalNameAttribute), true).Length > 0)
                        .Where(t => ((EntityLogicalNameAttribute)t.GetCustomAttributes(typeof(EntityLogicalNameAttribute), true)[0]).LogicalName.Equals(logicalName.ToLower()))
                        .FirstOrDefault();

                return subClassType;
            }
            catch (ReflectionTypeLoadException exception)
            {
                // now look at ex.LoaderExceptions - this is an Exception[], so:
                var s = "";
                foreach (var innerException in exception.LoaderExceptions)
                {
                    // write details of "inner", in particular inner.Message
                    s += innerException.Message + " ";
                }

                throw new Exception("XrmFakedContext.FindReflectedType: " + s);
            }
        }

        protected internal Type FindAttributeTypeInInjectedMetadata(string sEntityName, string sAttributeName)
        {
            if (!EntityMetadata.ContainsKey(sEntityName))
                return null;

            if (EntityMetadata[sEntityName].Attributes == null)
                return null;

            var attribute = EntityMetadata[sEntityName].Attributes
                                .Where(a => a.LogicalName == sAttributeName)
                                .FirstOrDefault();

            if (attribute == null)
                return null;

            if (attribute.AttributeType == null)
                return null;

            switch (attribute.AttributeType.Value)
            {
                case Microsoft.Xrm.Sdk.Metadata.AttributeTypeCode.BigInt:
                    return typeof(long);

                case Microsoft.Xrm.Sdk.Metadata.AttributeTypeCode.Integer:
                    return typeof(int);

                case Microsoft.Xrm.Sdk.Metadata.AttributeTypeCode.Boolean:
                    return typeof(bool);

                case Microsoft.Xrm.Sdk.Metadata.AttributeTypeCode.CalendarRules:
                    throw new Exception("CalendarRules: Type not yet supported");

                case Microsoft.Xrm.Sdk.Metadata.AttributeTypeCode.Lookup:
                case Microsoft.Xrm.Sdk.Metadata.AttributeTypeCode.Customer:
                case Microsoft.Xrm.Sdk.Metadata.AttributeTypeCode.Owner:
                    return typeof(EntityReference);

                case Microsoft.Xrm.Sdk.Metadata.AttributeTypeCode.DateTime:
                    return typeof(DateTime);

                case Microsoft.Xrm.Sdk.Metadata.AttributeTypeCode.Decimal:
                    return typeof(decimal);

                case Microsoft.Xrm.Sdk.Metadata.AttributeTypeCode.Double:
                    return typeof(double);

                case Microsoft.Xrm.Sdk.Metadata.AttributeTypeCode.EntityName:
                case Microsoft.Xrm.Sdk.Metadata.AttributeTypeCode.Memo:
                case Microsoft.Xrm.Sdk.Metadata.AttributeTypeCode.String:
                    return typeof(string);

                case Microsoft.Xrm.Sdk.Metadata.AttributeTypeCode.Money:
                    return typeof(Money);

                case Microsoft.Xrm.Sdk.Metadata.AttributeTypeCode.PartyList:
                    return typeof(EntityReferenceCollection);

                case Microsoft.Xrm.Sdk.Metadata.AttributeTypeCode.Picklist:
                case Microsoft.Xrm.Sdk.Metadata.AttributeTypeCode.State:
                case Microsoft.Xrm.Sdk.Metadata.AttributeTypeCode.Status:
                    return typeof(OptionSetValue);

                case Microsoft.Xrm.Sdk.Metadata.AttributeTypeCode.Uniqueidentifier:
                    return typeof(Guid);

                case Microsoft.Xrm.Sdk.Metadata.AttributeTypeCode.Virtual:
#if FAKE_XRM_EASY_9
                    if (attribute.AttributeTypeName.Value == "MultiSelectPicklistType")
                    {
                        return typeof(OptionSetValueCollection);
                    }
#endif
                    throw new Exception("Virtual: Type not yet supported");

                default:
                    return typeof(string);

            }

        }
        protected internal Type FindReflectedAttributeType(Type earlyBoundType, string sEntityName, string attributeName)
        {
            //Get that type properties
            var attributeInfo = GetEarlyBoundTypeAttribute(earlyBoundType, attributeName);
            if (attributeInfo == null && attributeName.EndsWith("name"))
            {
                // Special case for referencing the name of a EntityReference
                attributeName = attributeName.Substring(0, attributeName.Length - 4);
                attributeInfo = GetEarlyBoundTypeAttribute(earlyBoundType, attributeName);

                if (attributeInfo.PropertyType != typeof(EntityReference))
                {
                    // Don't mess up if other attributes follow this naming pattern
                    attributeInfo = null;
                }
            }

            if (attributeInfo == null || attributeInfo.PropertyType.FullName == null)
            {
                //Try with metadata
                var injectedType = FindAttributeTypeInInjectedMetadata(sEntityName, attributeName);

                if (injectedType == null)
                {
                    throw new Exception($"XrmFakedContext.FindReflectedAttributeType: Attribute {attributeName} not found for type {earlyBoundType}");
                }

                return injectedType;
            }

            if (attributeInfo.PropertyType.FullName.EndsWith("Enum") || attributeInfo.PropertyType.BaseType.FullName.EndsWith("Enum"))
            {
                return typeof(int);
            }

            if (!attributeInfo.PropertyType.FullName.StartsWith("System."))
            {
                try
                {
                    var instance = Activator.CreateInstance(attributeInfo.PropertyType);
                    if (instance is Entity)
                    {
                        return typeof(EntityReference);
                    }
                }
                catch
                {
                    // ignored
                }
            }
#if FAKE_XRM_EASY_2015 || FAKE_XRM_EASY_2016 || FAKE_XRM_EASY_365 || FAKE_XRM_EASY_9
            else if (attributeInfo.PropertyType.FullName.StartsWith("System.Nullable"))
            {
                return attributeInfo.PropertyType.GenericTypeArguments[0];
            }
#endif

            return attributeInfo.PropertyType;
        }

        private static PropertyInfo GetEarlyBoundTypeAttribute(Type earlyBoundType, string attributeName)
        {
            var attributeInfo = earlyBoundType.GetProperties()
                .Where(pi => pi.GetCustomAttributes(typeof(AttributeLogicalNameAttribute), true).Length > 0)
                .Where(pi => (pi.GetCustomAttributes(typeof(AttributeLogicalNameAttribute), true)[0] as AttributeLogicalNameAttribute).LogicalName.Equals(attributeName))
                .FirstOrDefault();

            return attributeInfo;
        }

        public IQueryable<Entity> CreateQuery(string entityLogicalName)
        {
            return this.CreateQuery<Entity>(entityLogicalName);
        }

        public IQueryable<T> CreateQuery<T>()
            where T : Entity
        {
            var typeParameter = typeof(T);

            if (ProxyTypesAssembly == null)
            {
                //Try to guess proxy types assembly
                var assembly = Assembly.GetAssembly(typeof(T));
                if (assembly != null)
                {
                    ProxyTypesAssembly = assembly;
                }
            }

            var logicalName = "";

            if (typeParameter.GetCustomAttributes(typeof(EntityLogicalNameAttribute), true).Length > 0)
            {
                logicalName = (typeParameter.GetCustomAttributes(typeof(EntityLogicalNameAttribute), true)[0] as EntityLogicalNameAttribute).LogicalName;
            }

            return this.CreateQuery<T>(logicalName);
        }

        protected IQueryable<T> CreateQuery<T>(string entityLogicalName)
            where T : Entity
        {
            var subClassType = FindReflectedType(entityLogicalName);
            if (subClassType == null && !(typeof(T) == typeof(Entity)) || (typeof(T) == typeof(Entity) && string.IsNullOrWhiteSpace(entityLogicalName)))
            {
                throw new Exception($"The type {entityLogicalName} was not found");
            }

            var lst = new List<T>();
            if (!Data.ContainsKey(entityLogicalName))
            {
                return lst.AsQueryable(); //Empty list
            }

            foreach (var e in Data[entityLogicalName].Values)
            {
                if (subClassType != null)
                {
                    var cloned = e.Clone(subClassType);
                    lst.Add((T)cloned);
                }
                else
                    lst.Add((T)e.Clone());
            }

            return lst.AsQueryable();
        }

        public IQueryable<Entity> CreateQueryFromEntityName(string entityName)
        {
            return Data[entityName].Values.AsQueryable();
        }

        public static IQueryable<Entity> TranslateLinkedEntityToLinq(XrmFakedContext context, LinkEntity le, IQueryable<Entity> query, ColumnSet previousColumnSet, Dictionary<string, int> linkedEntities, string linkFromAlias = "", string linkFromEntity = "")
        {
            if (!string.IsNullOrEmpty(le.EntityAlias))
            {
                if (!Regex.IsMatch(le.EntityAlias, "^[A-Za-z_]\\w*$", RegexOptions.ECMAScript))
                {
                    throw new FaultException(new FaultReason($"Invalid character specified for alias: {le.EntityAlias}. Only characters within the ranges [A-Z], [a-z] or [0-9] or _ are allowed.  The first character may only be in the ranges [A-Z], [a-z] or _."));
                }
            }

            var leAlias = string.IsNullOrWhiteSpace(le.EntityAlias) ? le.LinkToEntityName : le.EntityAlias;
            context.EnsureEntityNameExistsInMetadata(le.LinkFromEntityName != linkFromAlias ? le.LinkFromEntityName : linkFromEntity);
            context.EnsureEntityNameExistsInMetadata(le.LinkToEntityName);

            if (!context.AttributeExistsInMetadata(le.LinkToEntityName, le.LinkToAttributeName))
            {
                OrganizationServiceFaultQueryBuilderNoAttributeException.Throw(le.LinkToAttributeName);
            }

            IQueryable<Entity> inner = null;
            if (le.JoinOperator == JoinOperator.LeftOuter)
            {
                //inner = context.CreateQuery<Entity>(le.LinkToEntityName);


                //filters are applied in the inner query and then ignored during filter evaluation
                var outerQueryExpression = new QueryExpression()
                {
                    EntityName = le.LinkToEntityName,
                    Criteria = le.LinkCriteria,
                    ColumnSet = new ColumnSet(true)
                };

                var outerQuery = TranslateQueryExpressionToLinq(context, outerQueryExpression);
                inner = outerQuery;

            }
            else
            {
                //Filters are applied after joins
                inner = context.CreateQuery<Entity>(le.LinkToEntityName);
            }

            //if (!le.Columns.AllColumns && le.Columns.Columns.Count == 0)
            //{
            //    le.Columns.AllColumns = true;   //Add all columns in the joined entity, otherwise we can't filter by related attributes, then the Select will actually choose which ones we need
            //}

            if (string.IsNullOrWhiteSpace(linkFromAlias))
            {
                linkFromAlias = le.LinkFromAttributeName;
            }
            else
            {
                linkFromAlias += "." + le.LinkFromAttributeName;
            }

            switch (le.JoinOperator)
            {
                case JoinOperator.Inner:
                case JoinOperator.Natural:
                    query = query.Join(inner,
                                    outerKey => outerKey.KeySelector(linkFromAlias, context),
                                    innerKey => innerKey.KeySelector(le.LinkToAttributeName, context),
                                    (outerEl, innerEl) => outerEl.Clone(outerEl.GetType(), context).JoinAttributes(innerEl, new ColumnSet(true), leAlias, context));

                    break;
                case JoinOperator.LeftOuter:
                    query = query.GroupJoin(inner,
                                    outerKey => outerKey.KeySelector(linkFromAlias, context),
                                    innerKey => innerKey.KeySelector(le.LinkToAttributeName, context),
                                    (outerEl, innerElemsCol) => new { outerEl, innerElemsCol })
                                                .SelectMany(x => x.innerElemsCol.DefaultIfEmpty()
                                                            , (x, y) => x.outerEl
                                                                            .JoinAttributes(y, new ColumnSet(true), leAlias, context));


                    break;
                default: //This shouldn't be reached as there are only 3 types of Join...
                    throw new PullRequestException(string.Format("The join operator {0} is currently not supported. Feel free to implement and send a PR.", le.JoinOperator));

            }

            // Process nested linked entities recursively
            foreach (var nestedLinkedEntity in le.LinkEntities)
            {
                if (string.IsNullOrWhiteSpace(le.EntityAlias))
                {
                    le.EntityAlias = le.LinkToEntityName;
                }

                if (string.IsNullOrWhiteSpace(nestedLinkedEntity.EntityAlias))
                {
                    nestedLinkedEntity.EntityAlias = EnsureUniqueLinkedEntityAlias(linkedEntities, nestedLinkedEntity.LinkToEntityName);
                }

                query = TranslateLinkedEntityToLinq(context, nestedLinkedEntity, query, le.Columns, linkedEntities, le.EntityAlias, le.LinkToEntityName);
            }

            return query;
        }

        private static string EnsureUniqueLinkedEntityAlias(IDictionary<string, int> linkedEntities, string entityName)
        {
            if (linkedEntities.ContainsKey(entityName))
            {
                linkedEntities[entityName]++;
            }
            else
            {
                linkedEntities[entityName] = 1;
            }

            return $"{entityName}{linkedEntities[entityName]}";
        }


        protected static XElement RetrieveFetchXmlNode(XDocument xlDoc, string sName)
        {
            return xlDoc.Descendants().Where(e => e.Name.LocalName.Equals(sName)).FirstOrDefault();
        }

        public static XDocument ParseFetchXml(string fetchXml)
        {
            try
            {
                return XDocument.Parse(fetchXml);
            }
            catch (Exception ex)
            {
                throw new Exception(string.Format("FetchXml must be a valid XML document: {0}", ex.ToString()));
            }
        }

        public static QueryExpression TranslateFetchXmlToQueryExpression(XrmFakedContext context, string fetchXml)
        {
            return TranslateFetchXmlDocumentToQueryExpression(context, ParseFetchXml(fetchXml));
        }

        public static QueryExpression TranslateFetchXmlDocumentToQueryExpression(XrmFakedContext context, XDocument xlDoc)
        {
            //Validate nodes
            if (!xlDoc.Descendants().All(el => el.IsFetchXmlNodeValid()))
                throw new Exception("At least some node is not valid");

            //Root node
            if (!xlDoc.Root.Name.LocalName.Equals("fetch"))
            {
                throw new Exception("Root node must be fetch");
            }

            var entityNode = RetrieveFetchXmlNode(xlDoc, "entity");
            var query = new QueryExpression(entityNode.GetAttribute("name").Value);

            query.ColumnSet = xlDoc.ToColumnSet();

            // Ordering is done after grouping/aggregation
            if (!xlDoc.IsAggregateFetchXml())
            {
                var orders = xlDoc.ToOrderExpressionList();
                foreach (var order in orders)
                {
                    query.AddOrder(order.AttributeName, order.OrderType);
                }
            }

            query.Criteria = xlDoc.ToCriteria(context);

            query.TopCount = xlDoc.ToTopCount();

            query.PageInfo.Count = xlDoc.ToCount() ?? 0;
            query.PageInfo.PageNumber = xlDoc.ToPageNumber() ?? 1;
            query.PageInfo.ReturnTotalRecordCount = xlDoc.ToReturnTotalRecordCount();

            var linkedEntities = xlDoc.ToLinkEntities(context);
            foreach (var le in linkedEntities)
            {
                query.LinkEntities.Add(le);
            }

            return query;
        }

        public static IQueryable<Entity> TranslateQueryExpressionToLinq(XrmFakedContext context, QueryExpression qe)
        {
            if (qe == null) return null;

            //Start form the root entity and build a LINQ query to execute the query against the In-Memory context:
            context.EnsureEntityNameExistsInMetadata(qe.EntityName);

            IQueryable<Entity> query = null;

            query = context.CreateQuery<Entity>(qe.EntityName);

            var linkedEntities = new Dictionary<string, int>();

            // Add as many Joins as linked entities
            foreach (var le in qe.LinkEntities)
            {
                if (string.IsNullOrWhiteSpace(le.EntityAlias))
                {
                    le.EntityAlias = EnsureUniqueLinkedEntityAlias(linkedEntities, le.LinkToEntityName);
                }

                query = TranslateLinkedEntityToLinq(context, le, query, qe.ColumnSet, linkedEntities);
            }

            // Compose the expression tree that represents the parameter to the predicate.
            ParameterExpression entity = Expression.Parameter(typeof(Entity));
            var expTreeBody = TranslateQueryExpressionFiltersToExpression(context, qe, entity);
            Expression<Func<Entity, bool>> lambda = Expression.Lambda<Func<Entity, bool>>(expTreeBody, entity);
            query = query.Where(lambda);

            //Sort results
            if (qe.Orders != null)
            {
                if (qe.Orders.Count > 0)
                {
                    IOrderedQueryable<Entity> orderedQuery = null;

                    var order = qe.Orders[0];
                    if (order.OrderType == OrderType.Ascending)
                        orderedQuery = query.OrderBy(e => e.Attributes.ContainsKey(order.AttributeName) ? e[order.AttributeName] : null, new XrmOrderByAttributeComparer());
                    else
                        orderedQuery = query.OrderByDescending(e => e.Attributes.ContainsKey(order.AttributeName) ? e[order.AttributeName] : null, new XrmOrderByAttributeComparer());

                    //Subsequent orders should use ThenBy and ThenByDescending
                    for (var i = 1; i < qe.Orders.Count; i++)
                    {
                        var thenOrder = qe.Orders[i];
                        if (thenOrder.OrderType == OrderType.Ascending)
                            orderedQuery = orderedQuery.ThenBy(e => e.Attributes.ContainsKey(thenOrder.AttributeName) ? e[thenOrder.AttributeName] : null, new XrmOrderByAttributeComparer());
                        else
                            orderedQuery = orderedQuery.ThenByDescending(e => e[thenOrder.AttributeName], new XrmOrderByAttributeComparer());
                    }

                    query = orderedQuery;
                }
            }

            //Project the attributes in the root column set  (must be applied after the where and order clauses, not before!!)
            query = query.Select(x => x.Clone(x.GetType(), context).ProjectAttributes(qe, context));

            return query;
        }


        protected static Expression TranslateConditionExpression(QueryExpression qe, XrmFakedContext context, TypedConditionExpression c, ParameterExpression entity)
        {
            Expression attributesProperty = Expression.Property(
                entity,
                "Attributes"
                );


            //If the attribute comes from a joined entity, then we need to access the attribute from the join
            //But the entity name attribute only exists >= 2013
#if FAKE_XRM_EASY_2013 || FAKE_XRM_EASY_2015 || FAKE_XRM_EASY_2016 || FAKE_XRM_EASY_365 || FAKE_XRM_EASY_9
            string attributeName = "";

            //Do not prepend the entity name if the EntityLogicalName is the same as the QueryExpression main logical name

            if (!string.IsNullOrWhiteSpace(c.CondExpression.EntityName) && !c.CondExpression.EntityName.Equals(qe.EntityName))
            {
                attributeName = c.CondExpression.EntityName + "." + c.CondExpression.AttributeName;
            }
            else
                attributeName = c.CondExpression.AttributeName;

            Expression containsAttributeExpression = Expression.Call(
                attributesProperty,
                typeof(AttributeCollection).GetMethod("ContainsKey", new Type[] { typeof(string) }),
                Expression.Constant(attributeName)
                );

            Expression getAttributeValueExpr = Expression.Property(
                            attributesProperty, "Item",
                            Expression.Constant(attributeName, typeof(string))
                            );
#else
            Expression containsAttributeExpression = Expression.Call(
                attributesProperty,
                typeof(AttributeCollection).GetMethod("ContainsKey", new Type[] { typeof(string) }),
                Expression.Constant(c.CondExpression.AttributeName)
                );

            Expression getAttributeValueExpr = Expression.Property(
                            attributesProperty, "Item",
                            Expression.Constant(c.CondExpression.AttributeName, typeof(string))
                            );
#endif



            Expression getNonBasicValueExpr = getAttributeValueExpr;

            Expression operatorExpression = null;

            switch (c.CondExpression.Operator)
            {
                case ConditionOperator.Equal:
                case ConditionOperator.Today:
                case ConditionOperator.Yesterday:
                case ConditionOperator.Tomorrow:
                case ConditionOperator.EqualUserId:
                    operatorExpression = TranslateConditionExpressionEqual(context, c, getNonBasicValueExpr, containsAttributeExpression);
                    break;

                case ConditionOperator.NotEqualUserId:
                    operatorExpression = Expression.Not(TranslateConditionExpressionEqual(context, c, getNonBasicValueExpr, containsAttributeExpression));
                    break;

                case ConditionOperator.EqualBusinessId:
                    operatorExpression = TranslateConditionExpressionEqual(context, c, getNonBasicValueExpr, containsAttributeExpression);
                    break;

                case ConditionOperator.NotEqualBusinessId:
                    operatorExpression = Expression.Not(TranslateConditionExpressionEqual(context, c, getNonBasicValueExpr, containsAttributeExpression));
                    break;

                case ConditionOperator.BeginsWith:
                case ConditionOperator.Like:
                    operatorExpression = TranslateConditionExpressionLike(c, getNonBasicValueExpr, containsAttributeExpression);
                    break;

                case ConditionOperator.EndsWith:
                    operatorExpression = TranslateConditionExpressionEndsWith(c, getNonBasicValueExpr, containsAttributeExpression);
                    break;

                case ConditionOperator.Contains:
                    operatorExpression = TranslateConditionExpressionContains(c, getNonBasicValueExpr, containsAttributeExpression);
                    break;

                case ConditionOperator.NotEqual:
                    operatorExpression = Expression.Not(TranslateConditionExpressionEqual(context, c, getNonBasicValueExpr, containsAttributeExpression));
                    break;

                case ConditionOperator.DoesNotBeginWith:
                case ConditionOperator.DoesNotEndWith:
                case ConditionOperator.NotLike:
                case ConditionOperator.DoesNotContain:
                    operatorExpression = Expression.Not(TranslateConditionExpressionLike(c, getNonBasicValueExpr, containsAttributeExpression));
                    break;

                case ConditionOperator.Null:
                    operatorExpression = TranslateConditionExpressionNull(c, getNonBasicValueExpr, containsAttributeExpression);
                    break;

                case ConditionOperator.NotNull:
                    operatorExpression = Expression.Not(TranslateConditionExpressionNull(c, getNonBasicValueExpr, containsAttributeExpression));
                    break;

                case ConditionOperator.GreaterThan:
                    operatorExpression = TranslateConditionExpressionGreaterThan(c, getNonBasicValueExpr, containsAttributeExpression);
                    break;

                case ConditionOperator.GreaterEqual:
                    operatorExpression = TranslateConditionExpressionGreaterThanOrEqual(context, c, getNonBasicValueExpr, containsAttributeExpression);
                    break;

                case ConditionOperator.LessThan:
                    operatorExpression = TranslateConditionExpressionLessThan(c, getNonBasicValueExpr, containsAttributeExpression);
                    break;

                case ConditionOperator.LessEqual:
                    operatorExpression = TranslateConditionExpressionLessThanOrEqual(context, c, getNonBasicValueExpr, containsAttributeExpression);
                    break;

                case ConditionOperator.In:
                    operatorExpression = TranslateConditionExpressionIn(c, getNonBasicValueExpr, containsAttributeExpression);
                    break;

                case ConditionOperator.NotIn:
                    operatorExpression = Expression.Not(TranslateConditionExpressionIn(c, getNonBasicValueExpr, containsAttributeExpression));
                    break;

                case ConditionOperator.On:
                    operatorExpression = TranslateConditionExpressionEqual(context, c, getNonBasicValueExpr, containsAttributeExpression);
                    break;

                case ConditionOperator.NotOn:
                    operatorExpression = Expression.Not(TranslateConditionExpressionEqual(context, c, getNonBasicValueExpr, containsAttributeExpression));
                    break;

                case ConditionOperator.OnOrAfter:
                    operatorExpression = Expression.Or(
                               TranslateConditionExpressionEqual(context, c, getNonBasicValueExpr, containsAttributeExpression),
                               TranslateConditionExpressionGreaterThan(c, getNonBasicValueExpr, containsAttributeExpression));
                    break;
                case ConditionOperator.Last7Days:
                    operatorExpression = TranslateConditionExpressionLast(c, getNonBasicValueExpr, containsAttributeExpression);
                    break;

                case ConditionOperator.OnOrBefore:
                    operatorExpression = Expression.Or(
                                TranslateConditionExpressionEqual(context, c, getNonBasicValueExpr, containsAttributeExpression),
                                TranslateConditionExpressionLessThan(c, getNonBasicValueExpr, containsAttributeExpression));
                    break;

                case ConditionOperator.Between:
                    if (c.CondExpression.Values.Count != 2)
                    {
                        throw new Exception("Between operator requires exactly 2 values.");
                    }
                    operatorExpression = TranslateConditionExpressionBetween(c, getNonBasicValueExpr, containsAttributeExpression);
                    break;

                case ConditionOperator.NotBetween:
                    if (c.CondExpression.Values.Count != 2)
                    {
                        throw new Exception("Not-Between operator requires exactly 2 values.");
                    }
                    operatorExpression = Expression.Not(TranslateConditionExpressionBetween(c, getNonBasicValueExpr, containsAttributeExpression));
                    break;
                case ConditionOperator.OlderThanXMonths:
                    var monthsToAdd = 0;
                    var parsedMonths = int.TryParse(c.CondExpression.Values[0].ToString(), out monthsToAdd);

                    if (parsedMonths == false)
                    {
                        throw new Exception("Older than X months requires an integer value in the ConditionExpression.");
                    }

                    if (monthsToAdd <= 0)
                    {
                        throw new Exception("Older than X months requires a value greater than 0.");
                    }

                    var olderThanDate = DateTime.Now.AddMonths(-monthsToAdd);

                    operatorExpression = TranslateConditionExpressionOlderThan(c, getNonBasicValueExpr, containsAttributeExpression, olderThanDate);
                    break;

                case ConditionOperator.NextXWeeks:
                    operatorExpression = TranslateConditionExpressionNext(c, getNonBasicValueExpr, containsAttributeExpression);
                    break;

                case ConditionOperator.ThisYear:
                case ConditionOperator.LastYear:
                case ConditionOperator.NextYear:
                case ConditionOperator.ThisMonth:
                case ConditionOperator.LastMonth:
                case ConditionOperator.NextMonth:
<<<<<<< HEAD
                case ConditionOperator.InFiscalYear:
=======
                case ConditionOperator.LastWeek:
                case ConditionOperator.ThisWeek:
                case ConditionOperator.NextWeek:
>>>>>>> 9649e130
                    operatorExpression = TranslateConditionExpressionBetweenDates(c, getNonBasicValueExpr, containsAttributeExpression);
                    break;

                case ConditionOperator.Next7Days:
                    {
                        DateTime today = DateTime.Today;
                        c.CondExpression.Values.Add(today);
                        c.CondExpression.Values.Add(today.AddDays(7));
                        operatorExpression = TranslateConditionExpressionBetween(c, getAttributeValueExpr, containsAttributeExpression);
                    }
                    break;

#if FAKE_XRM_EASY_9
                case ConditionOperator.ContainValues:
                    operatorExpression = TranslateConditionExpressionContainValues(c, getNonBasicValueExpr, containsAttributeExpression);
                    break;

                case ConditionOperator.DoesNotContainValues:
                    operatorExpression = Expression.Not(TranslateConditionExpressionContainValues(c, getNonBasicValueExpr, containsAttributeExpression));
                    break;
#endif

                default:
                    throw new PullRequestException(string.Format("Operator {0} not yet implemented for condition expression", c.CondExpression.Operator.ToString()));


            }

            if (c.IsOuter)
            {
                //If outer join, filter is optional, only if there was a value
                return Expression.Constant(true);
            }
            else
                return operatorExpression;

        }

        private static void ValidateSupportedTypedExpression(TypedConditionExpression typedExpression)
        {
            Expression validateOperatorTypeExpression = Expression.Empty();
            ConditionOperator[] supportedOperators = (ConditionOperator[])Enum.GetValues(typeof(ConditionOperator));

#if FAKE_XRM_EASY_9
            if (typedExpression.AttributeType == typeof(OptionSetValueCollection))
            {
                supportedOperators = new[]
                {
                    ConditionOperator.ContainValues,
                    ConditionOperator.DoesNotContainValues,
                    ConditionOperator.Equal,
                    ConditionOperator.NotEqual,
                    ConditionOperator.NotNull,
                    ConditionOperator.Null,
                    ConditionOperator.In,
                    ConditionOperator.NotIn,
                };
            }
#endif

            if (!supportedOperators.Contains(typedExpression.CondExpression.Operator))
            {
                OrganizationServiceFaultOperatorIsNotValidException.Throw();
            }
        }

        protected static Expression GetAppropiateTypedValue(object value)
        {
            //Basic types conversions
            //Special case => datetime is sent as a string
            if (value is string)
            {
                DateTime dtDateTimeConversion;
                if (DateTime.TryParse(value.ToString(), CultureInfo.InvariantCulture, DateTimeStyles.AdjustToUniversal, out dtDateTimeConversion))
                {
                    return Expression.Constant(dtDateTimeConversion, typeof(DateTime));
                }
                else
                {
                    return GetCaseInsensitiveExpression(Expression.Constant(value, typeof(string)));
                }
            }
            else if (value is EntityReference)
            {
                var cast = (value as EntityReference).Id;
                return Expression.Constant(cast);
            }
            else if (value is OptionSetValue)
            {
                var cast = (value as OptionSetValue).Value;
                return Expression.Constant(cast);
            }
            else if (value is Money)
            {
                var cast = (value as Money).Value;
                return Expression.Constant(cast);
            }
            return Expression.Constant(value);
        }

        protected static Type GetAppropiateTypeForValue(object value)
        {
            //Basic types conversions
            //Special case => datetime is sent as a string
            if (value is string)
            {
                DateTime dtDateTimeConversion;
                if (DateTime.TryParse(value.ToString(), CultureInfo.InvariantCulture, DateTimeStyles.AdjustToUniversal, out dtDateTimeConversion))
                {
                    return typeof(DateTime);
                }
                else
                {
                    return typeof(string);
                }
            }
            else
                return value.GetType();
        }

        protected static Expression GetAppropiateTypedValueAndType(object value, Type attributeType)
        {
            if (attributeType == null)
                return GetAppropiateTypedValue(value);


            //Basic types conversions
            //Special case => datetime is sent as a string
            if (value is string)
            {
                int iValue;

                DateTime dtDateTimeConversion;
                Guid id;
                if (attributeType.IsDateTime()  //Only convert to DateTime if the attribute's type was DateTime
                    && DateTime.TryParse(value.ToString(), CultureInfo.InvariantCulture, DateTimeStyles.AdjustToUniversal, out dtDateTimeConversion))
                {
                    return Expression.Constant(dtDateTimeConversion, typeof(DateTime));
                }
                else if (attributeType.IsOptionSet() && int.TryParse(value.ToString(), out iValue))
                {
                    return Expression.Constant(iValue, typeof(int));
                }
                else if (attributeType == typeof(EntityReference) && Guid.TryParse((string)value, out id))
                {
                    return Expression.Constant(id);
                }
                else
                {
                    return GetCaseInsensitiveExpression(Expression.Constant(value, typeof(string)));
                }
            }
            else if (value is EntityReference)
            {
                var cast = (value as EntityReference).Id;
                return Expression.Constant(cast);
            }
            else if (value is OptionSetValue)
            {
                var cast = (value as OptionSetValue).Value;
                return Expression.Constant(cast);
            }
            else if (value is Money)
            {
                var cast = (value as Money).Value;
                return Expression.Constant(cast);
            }
            return Expression.Constant(value);
        }

        protected static Expression GetAppropiateCastExpressionBasedOnType(Type t, Expression input, object value)
        {
            var typedExpression = GetAppropiateCastExpressionBasedOnAttributeTypeOrValue(input, value, t);

            //Now, any value (entity reference, string, int, etc,... could be wrapped in an AliasedValue object
            //So let's add this
            var getValueFromAliasedValueExp = Expression.Call(Expression.Convert(input, typeof(AliasedValue)),
                                            typeof(AliasedValue).GetMethod("get_Value"));

            var exp = Expression.Condition(Expression.TypeIs(input, typeof(AliasedValue)),
                    GetAppropiateCastExpressionBasedOnAttributeTypeOrValue(getValueFromAliasedValueExp, value, t),
                    typedExpression //Not an aliased value
                );

            return exp;
        }

        //protected static Expression GetAppropiateCastExpressionBasedOnValue(XrmFakedContext context, Expression input, object value)
        //{
        //    var typedExpression = GetAppropiateCastExpressionBasedOnAttributeTypeOrValue(context, input, value, sEntityName, sAttributeName);

        //    //Now, any value (entity reference, string, int, etc,... could be wrapped in an AliasedValue object
        //    //So let's add this
        //    var getValueFromAliasedValueExp = Expression.Call(Expression.Convert(input, typeof(AliasedValue)),
        //                                    typeof(AliasedValue).GetMethod("get_Value"));

        //    var  exp = Expression.Condition(Expression.TypeIs(input, typeof(AliasedValue)),
        //            GetAppropiateCastExpressionBasedOnAttributeTypeOrValue(context, getValueFromAliasedValueExp, value, sEntityName, sAttributeName),
        //            typedExpression //Not an aliased value
        //        );

        //    return exp;
        //}

        protected static Expression GetAppropiateCastExpressionBasedOnValueInherentType(Expression input, object value)
        {
            if (value is Guid || value is EntityReference)
                return GetAppropiateCastExpressionBasedGuid(input); //Could be compared against an EntityReference
            if (value is int || value is OptionSetValue)
                return GetAppropiateCastExpressionBasedOnInt(input); //Could be compared against an OptionSet
            if (value is decimal || value is Money)
                return GetAppropiateCastExpressionBasedOnDecimal(input); //Could be compared against a Money
            if (value is bool)
                return GetAppropiateCastExpressionBasedOnBoolean(input); //Could be a BooleanManagedProperty
            if (value is string)
            {
                return GetAppropiateCastExpressionBasedOnString(input, value);
            }
            return GetAppropiateCastExpressionDefault(input, value); //any other type
        }

        protected static Expression GetAppropiateCastExpressionBasedOnAttributeTypeOrValue(Expression input, object value, Type attributeType)
        {
            if (attributeType != null)
            {

#if FAKE_XRM_EASY || FAKE_XRM_EASY_2013 || FAKE_XRM_EASY_2015
                if (attributeType == typeof(Microsoft.Xrm.Client.CrmEntityReference))
                    return GetAppropiateCastExpressionBasedGuid(input);
#endif
                if (attributeType == typeof(Guid))
                    return GetAppropiateCastExpressionBasedGuid(input);
                if (attributeType == typeof(EntityReference))
                    return GetAppropiateCastExpressionBasedOnEntityReference(input, value);
                if (attributeType == typeof(int) || attributeType == typeof(Nullable<int>) || attributeType.IsOptionSet())
                    return GetAppropiateCastExpressionBasedOnInt(input);
                if (attributeType == typeof(decimal) || attributeType == typeof(Money))
                    return GetAppropiateCastExpressionBasedOnDecimal(input);
                if (attributeType == typeof(bool) || attributeType == typeof(BooleanManagedProperty))
                    return GetAppropiateCastExpressionBasedOnBoolean(input);
                if (attributeType == typeof(string))
                    return GetAppropiateCastExpressionBasedOnStringAndType(input, value, attributeType);
                if (attributeType.IsDateTime())
                    return GetAppropiateCastExpressionBasedOnDateTime(input, value);
#if FAKE_XRM_EASY_9
                if (attributeType.IsOptionSetValueCollection())
                    return GetAppropiateCastExpressionBasedOnOptionSetValueCollection(input);
#endif

                return GetAppropiateCastExpressionDefault(input, value); //any other type
            }

            return GetAppropiateCastExpressionBasedOnValueInherentType(input, value); //Dynamic entities
        }
        protected static Expression GetAppropiateCastExpressionBasedOnString(Expression input, object value)
        {
            var defaultStringExpression = GetCaseInsensitiveExpression(GetAppropiateCastExpressionDefault(input, value));

            DateTime dtDateTimeConversion;
            if (DateTime.TryParse(value.ToString(), out dtDateTimeConversion))
            {
                return Expression.Convert(input, typeof(DateTime));
            }

            int iValue;
            if (int.TryParse(value.ToString(), out iValue))
            {
                return Expression.Condition(Expression.TypeIs(input, typeof(OptionSetValue)),
                    GetToStringExpression<Int32>(GetAppropiateCastExpressionBasedOnInt(input)),
                    defaultStringExpression
                );
            }

            return defaultStringExpression;
        }

        protected static Expression GetAppropiateCastExpressionBasedOnStringAndType(Expression input, object value, Type attributeType)
        {
            var defaultStringExpression = GetCaseInsensitiveExpression(GetAppropiateCastExpressionDefault(input, value));

            int iValue;
            if (attributeType.IsOptionSet() && int.TryParse(value.ToString(), out iValue))
            {
                return Expression.Condition(Expression.TypeIs(input, typeof(OptionSetValue)),
                    GetToStringExpression<Int32>(GetAppropiateCastExpressionBasedOnInt(input)),
                    defaultStringExpression
                );
            }

            return defaultStringExpression;
        }

        protected static Expression GetAppropiateCastExpressionBasedOnDateTime(Expression input, object value)
        {
            // Convert to DateTime if string
            DateTime _;
            if (value is DateTime || value is string && DateTime.TryParse(value.ToString(), out _))
            {
                return Expression.Convert(input, typeof(DateTime));
            }

            return input; // return directly
        }

        protected static Expression GetAppropiateCastExpressionDefault(Expression input, object value)
        {
            return Expression.Convert(input, value.GetType());  //Default type conversion
        }
        protected static Expression GetAppropiateCastExpressionBasedGuid(Expression input)
        {
            var getIdFromEntityReferenceExpr = Expression.Call(Expression.TypeAs(input, typeof(EntityReference)),
                typeof(EntityReference).GetMethod("get_Id"));

            return Expression.Condition(
                Expression.TypeIs(input, typeof(EntityReference)),  //If input is an entity reference, compare the Guid against the Id property
                Expression.Convert(
                    getIdFromEntityReferenceExpr,
                    typeof(Guid)),
                Expression.Condition(Expression.TypeIs(input, typeof(Guid)),  //If any other case, then just compare it as a Guid directly
                    Expression.Convert(input, typeof(Guid)),
                    Expression.Constant(Guid.Empty, typeof(Guid))));
        }

        protected static Expression GetAppropiateCastExpressionBasedOnEntityReference(Expression input, object value)
        {
            Guid guid;
            if (value is string && !Guid.TryParse((string)value, out guid))
            {
                var getNameFromEntityReferenceExpr = Expression.Call(Expression.TypeAs(input, typeof(EntityReference)),
                    typeof(EntityReference).GetMethod("get_Name"));

                return GetCaseInsensitiveExpression(Expression.Condition(Expression.TypeIs(input, typeof(EntityReference)),
                    Expression.Convert(getNameFromEntityReferenceExpr, typeof(string)),
                    Expression.Constant(string.Empty, typeof(string))));
            }

            var getIdFromEntityReferenceExpr = Expression.Call(Expression.TypeAs(input, typeof(EntityReference)),
                typeof(EntityReference).GetMethod("get_Id"));

            return Expression.Condition(
                Expression.TypeIs(input, typeof(EntityReference)),  //If input is an entity reference, compare the Guid against the Id property
                Expression.Convert(
                    getIdFromEntityReferenceExpr,
                    typeof(Guid)),
                Expression.Condition(Expression.TypeIs(input, typeof(Guid)),  //If any other case, then just compare it as a Guid directly
                    Expression.Convert(input, typeof(Guid)),
                    Expression.Constant(Guid.Empty, typeof(Guid))));

        }

        protected static Expression GetAppropiateCastExpressionBasedOnDecimal(Expression input)
        {
            return Expression.Condition(
                        Expression.TypeIs(input, typeof(Money)),
                                Expression.Convert(
                                    Expression.Call(Expression.TypeAs(input, typeof(Money)),
                                            typeof(Money).GetMethod("get_Value")),
                                            typeof(decimal)),
                           Expression.Condition(Expression.TypeIs(input, typeof(decimal)),
                                        Expression.Convert(input, typeof(decimal)),
                                        Expression.Constant(0.0M)));

        }

        protected static Expression GetAppropiateCastExpressionBasedOnBoolean(Expression input)
        {
            return Expression.Condition(
                        Expression.TypeIs(input, typeof(BooleanManagedProperty)),
                                Expression.Convert(
                                    Expression.Call(Expression.TypeAs(input, typeof(BooleanManagedProperty)),
                                            typeof(BooleanManagedProperty).GetMethod("get_Value")),
                                            typeof(bool)),
                           Expression.Condition(Expression.TypeIs(input, typeof(bool)),
                                        Expression.Convert(input, typeof(bool)),
                                        Expression.Constant(false)));

        }

        protected static Expression GetAppropiateCastExpressionBasedOnInt(Expression input)
        {
            return Expression.Condition(
                        Expression.TypeIs(input, typeof(OptionSetValue)),
                                            Expression.Convert(
                                                Expression.Call(Expression.TypeAs(input, typeof(OptionSetValue)),
                                                        typeof(OptionSetValue).GetMethod("get_Value")),
                                                        typeof(int)),
                                                    Expression.Convert(input, typeof(int)));
        }

        protected static Expression GetAppropiateCastExpressionBasedOnOptionSetValueCollection(Expression input)
        {
            return Expression.Call(typeof(XrmFakedContext).GetMethod("ConvertToHashSetOfInt"), input, Expression.Constant(true));
        }

#if FAKE_XRM_EASY_9
        public static HashSet<int> ConvertToHashSetOfInt(object input, bool isOptionSetValueCollectionAccepted)
        {
            var set = new HashSet<int>();

            var faultReason = $"The formatter threw an exception while trying to deserialize the message: There was an error while trying to deserialize parameter" +
                $" http://schemas.microsoft.com/xrm/2011/Contracts/Services:query. The InnerException message was 'Error in line 1 position 8295. Element " +
                $"'http://schemas.microsoft.com/2003/10/Serialization/Arrays:anyType' contains data from a type that maps to the name " +
                $"'http://schemas.microsoft.com/xrm/2011/Contracts:{input?.GetType()}'. The deserializer has no knowledge of any type that maps to this name. " +
                $"Consider changing the implementation of the ResolveName method on your DataContractResolver to return a non-null value for name " +
                $"'{input?.GetType()}' and namespace 'http://schemas.microsoft.com/xrm/2011/Contracts'.'.  Please see InnerException for more details.";

            if (input is int)
            {
                set.Add((int)input);
            }
            else if (input is string)
            {
                set.Add(int.Parse(input as string));
            }
            else if (input is int[])
            {
                set.UnionWith(input as int[]);
            }
            else if (input is string[])
            {
                set.UnionWith((input as string[]).Select(s => int.Parse(s)));
            }
            else if (input is DataCollection<object>)
            {
                var collection = input as DataCollection<object>;

                if (collection.All(o => o is int))
                {
                    set.UnionWith(collection.Cast<int>());
                }
                else if (collection.All(o => o is string))
                {
                    set.UnionWith(collection.Select(o => int.Parse(o as string)));
                }
                else if (collection.Count == 1 && collection[0] is int[])
                {
                    set.UnionWith(collection[0] as int[]);
                }
                else if (collection.Count == 1 && collection[0] is string[])
                {
                    set.UnionWith((collection[0] as string[]).Select(s => int.Parse(s)));
                }
                else
                {
                    throw new FaultException(new FaultReason(faultReason));
                }
            }
            else if (isOptionSetValueCollectionAccepted && input is OptionSetValueCollection)
            {
                set.UnionWith((input as OptionSetValueCollection).Select(osv => osv.Value));
            }
            else
            {
                throw new FaultException(new FaultReason(faultReason));
            }

            return set;
        }
#endif

        protected static Expression TransformExpressionGetDateOnlyPart(Expression input)
        {
            return Expression.Call(input, typeof(DateTime).GetMethod("get_Date"));
        }

        protected static Expression TransformExpressionValueBasedOnOperator(ConditionOperator op, Expression input)
        {
            switch (op)
            {
                case ConditionOperator.Today:
                case ConditionOperator.Yesterday:
                case ConditionOperator.Tomorrow:
                case ConditionOperator.On:
                case ConditionOperator.OnOrAfter:
                case ConditionOperator.OnOrBefore:
                    return TransformExpressionGetDateOnlyPart(input);

                default:
                    return input; //No transformation
            }
        }

        protected static Expression TranslateConditionExpressionEqual(XrmFakedContext context, TypedConditionExpression c, Expression getAttributeValueExpr, Expression containsAttributeExpr)
        {

            BinaryExpression expOrValues = Expression.Or(Expression.Constant(false), Expression.Constant(false));

            object unaryOperatorValue = null;

            switch (c.CondExpression.Operator)
            {
                case ConditionOperator.Today:
                    unaryOperatorValue = DateTime.Today;
                    break;
                case ConditionOperator.Yesterday:
                    unaryOperatorValue = DateTime.Today.AddDays(-1);
                    break;
                case ConditionOperator.Tomorrow:
                    unaryOperatorValue = DateTime.Today.AddDays(1);
                    break;
                case ConditionOperator.EqualUserId:
                case ConditionOperator.NotEqualUserId:
                    unaryOperatorValue = context.CallerId.Id;
                    break;

                case ConditionOperator.EqualBusinessId:
                case ConditionOperator.NotEqualBusinessId:
                    unaryOperatorValue = context.BusinessUnitId.Id;
                    break;
            }

            if (unaryOperatorValue != null)
            {
                //c.Values empty in this case
                var leftHandSideExpression = GetAppropiateCastExpressionBasedOnType(c.AttributeType, getAttributeValueExpr, unaryOperatorValue);
                var transformedExpression = TransformExpressionValueBasedOnOperator(c.CondExpression.Operator, leftHandSideExpression);

                expOrValues = Expression.Equal(transformedExpression,
                                GetAppropiateTypedValueAndType(unaryOperatorValue, c.AttributeType));
            }
#if FAKE_XRM_EASY_9
            else if (c.AttributeType == typeof(OptionSetValueCollection))
            {
                var conditionValue = GetSingleConditionValue(c);

                var leftHandSideExpression = GetAppropiateCastExpressionBasedOnType(c.AttributeType, getAttributeValueExpr, conditionValue);
                var rightHandSideExpression = Expression.Constant(ConvertToHashSetOfInt(conditionValue, isOptionSetValueCollectionAccepted: false));

                expOrValues = Expression.Equal(
                    Expression.Call(leftHandSideExpression, typeof(HashSet<int>).GetMethod("SetEquals"), rightHandSideExpression),
                    Expression.Constant(true));
            }
#endif
            else
            {
                foreach (object value in c.CondExpression.Values)
                {
                    var leftHandSideExpression = GetAppropiateCastExpressionBasedOnType(c.AttributeType, getAttributeValueExpr, value);
                    var transformedExpression = TransformExpressionValueBasedOnOperator(c.CondExpression.Operator, leftHandSideExpression);

                    expOrValues = Expression.Or(expOrValues, Expression.Equal(
                                transformedExpression,
                                TransformExpressionValueBasedOnOperator(c.CondExpression.Operator, GetAppropiateTypedValueAndType(value, c.AttributeType))));


                }
            }

            return Expression.AndAlso(
                            containsAttributeExpr,
                            Expression.AndAlso(Expression.NotEqual(getAttributeValueExpr, Expression.Constant(null)),
                                expOrValues));
        }

        private static object GetSingleConditionValue(TypedConditionExpression c)
        {
            if (c.CondExpression.Values.Count != 1)
            {
                OrganizationServiceFaultInvalidArgument.Throw($"The {c.CondExpression.Operator} requires 1 value/s, not {c.CondExpression.Values.Count}.Parameter name: {c.CondExpression.AttributeName}");
            }

            var conditionValue = c.CondExpression.Values.Single();

            if (!(conditionValue is string) && conditionValue is IEnumerable)
            {
                var conditionValueEnumerable = conditionValue as IEnumerable;
                var count = 0;

                foreach (var obj in conditionValueEnumerable)
                {
                    count++;
                    conditionValue = obj;
                }

                if (count != 1)
                {
                    OrganizationServiceFaultInvalidArgument.Throw($"The {c.CondExpression.Operator} requires 1 value/s, not {count}.Parameter name: {c.CondExpression.AttributeName}");
                }
            }

            return conditionValue;
        }

        protected static Expression TranslateConditionExpressionIn(TypedConditionExpression tc, Expression getAttributeValueExpr, Expression containsAttributeExpr)
        {
            var c = tc.CondExpression;

            BinaryExpression expOrValues = Expression.Or(Expression.Constant(false), Expression.Constant(false));

#if FAKE_XRM_EASY_9
            if (tc.AttributeType == typeof(OptionSetValueCollection))
            {
                var leftHandSideExpression = GetAppropiateCastExpressionBasedOnType(tc.AttributeType, getAttributeValueExpr, null);
                var rightHandSideExpression = Expression.Constant(ConvertToHashSetOfInt(c.Values, isOptionSetValueCollectionAccepted: false));

                expOrValues = Expression.Equal(
                    Expression.Call(leftHandSideExpression, typeof(HashSet<int>).GetMethod("SetEquals"), rightHandSideExpression),
                    Expression.Constant(true));
            }
            else
#endif
            {
                foreach (object value in c.Values)
                {
                    if (value is Array)
                    {
                        foreach (var a in ((Array)value))
                        {
                            expOrValues = Expression.Or(expOrValues, Expression.Equal(
                                GetAppropiateCastExpressionBasedOnType(tc.AttributeType, getAttributeValueExpr, a),
                                GetAppropiateTypedValueAndType(a, tc.AttributeType)));
                        }
                    }
                    else
                    {
                        expOrValues = Expression.Or(expOrValues, Expression.Equal(
                                    GetAppropiateCastExpressionBasedOnType(tc.AttributeType, getAttributeValueExpr, value),
                                    GetAppropiateTypedValueAndType(value, tc.AttributeType)));
                    }
                }
            }

            return Expression.AndAlso(
                            containsAttributeExpr,
                            Expression.AndAlso(Expression.NotEqual(getAttributeValueExpr, Expression.Constant(null)),
                                expOrValues));
        }

        //protected static Expression TranslateConditionExpressionOn(ConditionExpression c, Expression getAttributeValueExpr, Expression containsAttributeExpr)
        //{
        //    BinaryExpression expOrValues = Expression.Or(Expression.Constant(false), Expression.Constant(false));
        //    foreach (object value in c.Values)
        //    {

        //        expOrValues = Expression.Or(expOrValues, Expression.Equal(
        //                    GetAppropiateCastExpressionBasedOnValue(getAttributeValueExpr, value),
        //                    GetAppropiateTypedValue(value)));


        //    }
        //    return Expression.AndAlso(
        //                    containsAttributeExpr,
        //                    Expression.AndAlso(Expression.NotEqual(getAttributeValueExpr, Expression.Constant(null)),
        //                        expOrValues));
        //}

        protected static Expression TranslateConditionExpressionGreaterThanOrEqual(XrmFakedContext context, TypedConditionExpression tc, Expression getAttributeValueExpr, Expression containsAttributeExpr)
        {
            //var c = tc.CondExpression;

            return Expression.Or(
                                TranslateConditionExpressionEqual(context, tc, getAttributeValueExpr, containsAttributeExpr),
                                TranslateConditionExpressionGreaterThan(tc, getAttributeValueExpr, containsAttributeExpr));

        }
        protected static Expression TranslateConditionExpressionGreaterThan(TypedConditionExpression tc, Expression getAttributeValueExpr, Expression containsAttributeExpr)
        {
            var c = tc.CondExpression;

            if (c.Values.Count(v => v != null) != 1)
            {
                throw new FaultException(new FaultReason($"The ConditonOperator.{c.Operator} requires 1 value/s, not {c.Values.Count(v => v != null)}. Parameter Name: {c.AttributeName}"));
            }

            if (tc.AttributeType == typeof(string))
            {
                return TranslateConditionExpressionGreaterThanString(tc, getAttributeValueExpr, containsAttributeExpr);
            }
            else if (GetAppropiateTypeForValue(c.Values[0]) == typeof(string))
            {
                return TranslateConditionExpressionGreaterThanString(tc, getAttributeValueExpr, containsAttributeExpr);
            }
            else
            {
                BinaryExpression expOrValues = Expression.Or(Expression.Constant(false), Expression.Constant(false));
                foreach (object value in c.Values)
                {
                    var leftHandSideExpression = GetAppropiateCastExpressionBasedOnType(tc.AttributeType, getAttributeValueExpr, value);
                    var transformedExpression = TransformExpressionValueBasedOnOperator(tc.CondExpression.Operator, leftHandSideExpression);

                    expOrValues = Expression.Or(expOrValues,
                            Expression.GreaterThan(
                                transformedExpression,
                                TransformExpressionValueBasedOnOperator(tc.CondExpression.Operator, GetAppropiateTypedValueAndType(value, tc.AttributeType))));
                }
                return Expression.AndAlso(
                                containsAttributeExpr,
                                Expression.AndAlso(Expression.NotEqual(getAttributeValueExpr, Expression.Constant(null)),
                                    expOrValues));
            }

        }

        protected static Expression TranslateConditionExpressionGreaterThanString(TypedConditionExpression tc, Expression getAttributeValueExpr, Expression containsAttributeExpr)
        {
            var c = tc.CondExpression;

            BinaryExpression expOrValues = Expression.Or(Expression.Constant(false), Expression.Constant(false));
            foreach (object value in c.Values)
            {
                var leftHandSideExpression = GetAppropiateCastExpressionBasedOnType(tc.AttributeType, getAttributeValueExpr, value);
                var transformedExpression = TransformExpressionValueBasedOnOperator(tc.CondExpression.Operator, leftHandSideExpression);

                var left = transformedExpression;
                var right = TransformExpressionValueBasedOnOperator(tc.CondExpression.Operator, GetAppropiateTypedValueAndType(value, tc.AttributeType));

                var methodCallExpr = GetCompareToExpression<string>(left, right);

                expOrValues = Expression.Or(expOrValues,
                        Expression.GreaterThan(
                            methodCallExpr,
                            Expression.Constant(0)));
            }
            return Expression.AndAlso(
                            containsAttributeExpr,
                            Expression.AndAlso(Expression.NotEqual(getAttributeValueExpr, Expression.Constant(null)),
                                expOrValues));
        }

        protected static Expression TranslateConditionExpressionLessThanOrEqual(XrmFakedContext context, TypedConditionExpression tc, Expression getAttributeValueExpr, Expression containsAttributeExpr)
        {
            //var c = tc.CondExpression;

            return Expression.Or(
                                TranslateConditionExpressionEqual(context, tc, getAttributeValueExpr, containsAttributeExpr),
                                TranslateConditionExpressionLessThan(tc, getAttributeValueExpr, containsAttributeExpr));

        }

        protected static Expression GetCompareToExpression<T>(Expression left, Expression right)
        {
            return Expression.Call(left, typeof(T).GetMethod("CompareTo", new Type[] { typeof(string) }), new[] { right });
        }

        protected static Expression TranslateConditionExpressionLessThanString(TypedConditionExpression tc, Expression getAttributeValueExpr, Expression containsAttributeExpr)
        {
            var c = tc.CondExpression;

            BinaryExpression expOrValues = Expression.Or(Expression.Constant(false), Expression.Constant(false));
            foreach (object value in c.Values)
            {
                var leftHandSideExpression = GetAppropiateCastExpressionBasedOnType(tc.AttributeType, getAttributeValueExpr, value);
                var transformedLeftHandSideExpression = TransformExpressionValueBasedOnOperator(tc.CondExpression.Operator, leftHandSideExpression);

                var rightHandSideExpression = TransformExpressionValueBasedOnOperator(tc.CondExpression.Operator, GetAppropiateTypedValueAndType(value, tc.AttributeType));

                //var compareToMethodCall = Expression.Call(transformedLeftHandSideExpression, typeof(string).GetMethod("CompareTo", new Type[] { typeof(string) }), new[] { rightHandSideExpression });
                var compareToMethodCall = GetCompareToExpression<string>(transformedLeftHandSideExpression, rightHandSideExpression);

                expOrValues = Expression.Or(expOrValues,
                        Expression.LessThan(compareToMethodCall, Expression.Constant(0)));
            }
            return Expression.AndAlso(
                            containsAttributeExpr,
                            Expression.AndAlso(Expression.NotEqual(getAttributeValueExpr, Expression.Constant(null)),
                                expOrValues));
        }

        protected static Expression TranslateConditionExpressionLessThan(TypedConditionExpression tc, Expression getAttributeValueExpr, Expression containsAttributeExpr)
        {
            var c = tc.CondExpression;

            if (c.Values.Count(v => v != null) != 1)
            {
                throw new FaultException(new FaultReason($"The ConditonOperator.{c.Operator} requires 1 value/s, not {c.Values.Count(v => v != null)}. Parameter Name: {c.AttributeName}"));
            }

            if (tc.AttributeType == typeof(string))
            {
                return TranslateConditionExpressionLessThanString(tc, getAttributeValueExpr, containsAttributeExpr);
            }
            else if (GetAppropiateTypeForValue(c.Values[0]) == typeof(string))
            {
                return TranslateConditionExpressionLessThanString(tc, getAttributeValueExpr, containsAttributeExpr);
            }
            else
            {
                BinaryExpression expOrValues = Expression.Or(Expression.Constant(false), Expression.Constant(false));
                foreach (object value in c.Values)
                {
                    var leftHandSideExpression = GetAppropiateCastExpressionBasedOnType(tc.AttributeType, getAttributeValueExpr, value);
                    var transformedExpression = TransformExpressionValueBasedOnOperator(tc.CondExpression.Operator, leftHandSideExpression);

                    expOrValues = Expression.Or(expOrValues,
                            Expression.LessThan(
                                transformedExpression,
                                TransformExpressionValueBasedOnOperator(tc.CondExpression.Operator, GetAppropiateTypedValueAndType(value, tc.AttributeType))));
                }
                return Expression.AndAlso(
                                containsAttributeExpr,
                                Expression.AndAlso(Expression.NotEqual(getAttributeValueExpr, Expression.Constant(null)),
                                    expOrValues));
            }

        }

        protected static Expression TranslateConditionExpressionLast(TypedConditionExpression tc, Expression getAttributeValueExpr, Expression containsAttributeExpr)
        {
            var c = tc.CondExpression;

            var beforeDateTime = default(DateTime);
            var currentDateTime = DateTime.UtcNow;

            switch (c.Operator)
            {
                case ConditionOperator.Last7Days:
                    beforeDateTime = currentDateTime.AddDays(-7);
                    break;
            }

            c.Values.Add(beforeDateTime);
            c.Values.Add(currentDateTime);

            return TranslateConditionExpressionBetween(tc, getAttributeValueExpr, containsAttributeExpr);
        }

        /// <summary>
        /// Takes a condition expression which needs translating into a 'between two dates' expression and works out the relevant dates
        /// </summary>        
        protected static Expression TranslateConditionExpressionBetweenDates(TypedConditionExpression tc, Expression getAttributeValueExpr, Expression containsAttributeExpr)
        {
            var c = tc.CondExpression;

            DateTime? fromDate = null;
            DateTime? toDate = null;

            var today = DateTime.Today; 
            var thisYear = today.Year;
            var thisMonth = today.Month;

<<<<<<< HEAD
            var conditionValue = 0;
            if (c.Values.Any())
            {
                conditionValue = (int) c.Values[0];
                c.Values.Clear();
            }

=======
>>>>>>> 9649e130
            switch (c.Operator)
            {
                case ConditionOperator.ThisYear: // From first day of this year to last day of this year
                    fromDate = new DateTime(thisYear, 1, 1);
                    toDate = new DateTime(thisYear, 12, 31);
                    break;
                case ConditionOperator.LastYear: // From first day of last year to last day of last year
                    fromDate = new DateTime(thisYear - 1, 1, 1);
                    toDate = new DateTime(thisYear - 1, 12, 31);
                    break;
                case ConditionOperator.NextYear: // From first day of next year to last day of next year
                    fromDate = new DateTime(thisYear + 1, 1, 1);
                    toDate = new DateTime(thisYear + 1, 12, 31);
                    break;
                case ConditionOperator.ThisMonth: // From first day of this month to last day of this month                    
                    fromDate = new DateTime(thisYear, thisMonth, 1);
                    // Last day of this month: Add one month to the first of this month, and then remove one day
                    toDate = new DateTime(thisYear, thisMonth, 1).AddMonths(1).AddDays(-1);
                    break;
                case ConditionOperator.LastMonth: // From first day of last month to last day of last month                    
                    fromDate = new DateTime(thisYear, thisMonth, 1).AddMonths(-1);
                    // Last day of last month: One day before the first of this month
                    toDate = new DateTime(thisYear, thisMonth, 1).AddDays(-1);
                    break;
                case ConditionOperator.NextMonth: // From first day of next month to last day of next month
                    fromDate = new DateTime(thisYear, thisMonth, 1).AddMonths(1);
                    // LAst day of Next Month: Add two months to the first of this month, and then go back one day
                    toDate = new DateTime(thisYear, thisMonth, 1).AddMonths(2).AddDays(-1);
                    break;
<<<<<<< HEAD
                case ConditionOperator.InFiscalYear: // From 1 apr of Year in condition to 31 march of (Year + 1) in condition
                    fromDate = new DateTime(conditionValue, 4, 1);
                    toDate = new DateTime(conditionValue + 1, 3, 31);
=======
                case ConditionOperator.ThisWeek:
                    fromDate = today.ToFirstDayOfDeltaWeek();
                    toDate = today.ToLastDayOfDeltaWeek().AddDays(1);
                    break;
                case ConditionOperator.LastWeek:
                    fromDate = today.ToFirstDayOfDeltaWeek(-1);
                    toDate = today.ToLastDayOfDeltaWeek(-1).AddDays(1);
                    break;
                case ConditionOperator.NextWeek:
                    fromDate = today.ToFirstDayOfDeltaWeek(1);
                    toDate = today.ToLastDayOfDeltaWeek(1).AddDays(1);
>>>>>>> 9649e130
                    break;
            }

            c.Values.Add(fromDate);
            c.Values.Add(toDate);

            return TranslateConditionExpressionBetween(tc, getAttributeValueExpr, containsAttributeExpr);
        }

        protected static Expression TranslateConditionExpressionBetween(TypedConditionExpression tc, Expression getAttributeValueExpr, Expression containsAttributeExpr)
        {
            var c = tc.CondExpression;

            object value1, value2;
            value1 = c.Values[0];
            value2 = c.Values[1];

            //Between the range... 
            var exp = Expression.And(
                Expression.GreaterThanOrEqual(
                            GetAppropiateCastExpressionBasedOnType(tc.AttributeType, getAttributeValueExpr, value1),
                            GetAppropiateTypedValueAndType(value1, tc.AttributeType)),

                Expression.LessThanOrEqual(
                            GetAppropiateCastExpressionBasedOnType(tc.AttributeType, getAttributeValueExpr, value2),
                            GetAppropiateTypedValueAndType(value2, tc.AttributeType)));


            //and... attribute exists too
            return Expression.AndAlso(
                            containsAttributeExpr,
                            Expression.AndAlso(Expression.NotEqual(getAttributeValueExpr, Expression.Constant(null)),
                                exp));
        }

        protected static Expression TranslateConditionExpressionNull(TypedConditionExpression tc, Expression getAttributeValueExpr, Expression containsAttributeExpr)
        {
            var c = tc.CondExpression;

            return Expression.Or(Expression.AndAlso(
                                    containsAttributeExpr,
                                    Expression.Equal(
                                    getAttributeValueExpr,
                                    Expression.Constant(null))),   //Attribute is null
                                 Expression.AndAlso(
                                    Expression.Not(containsAttributeExpr),
                                    Expression.Constant(true)));   //Or attribute is not defined (null)
        }

        protected static Expression TranslateConditionExpressionOlderThan(TypedConditionExpression tc, Expression getAttributeValueExpr, Expression containsAttributeExpr, DateTime olderThanDate)
        {
            var lessThanExpression = Expression.LessThan(
                            GetAppropiateCastExpressionBasedOnType(tc.AttributeType, getAttributeValueExpr, olderThanDate),
                            GetAppropiateTypedValueAndType(olderThanDate, tc.AttributeType));

            return Expression.AndAlso(containsAttributeExpr,
                            Expression.AndAlso(Expression.NotEqual(getAttributeValueExpr, Expression.Constant(null)),
                                lessThanExpression));
        }

        protected static Expression TranslateConditionExpressionEndsWith(TypedConditionExpression tc, Expression getAttributeValueExpr, Expression containsAttributeExpr)
        {
            var c = tc.CondExpression;

            //Append a ´%´at the end of each condition value
            var computedCondition = new ConditionExpression(c.AttributeName, c.Operator, c.Values.Select(x => "%" + x.ToString()).ToList());
            var typedComputedCondition = new TypedConditionExpression(computedCondition);
            typedComputedCondition.AttributeType = tc.AttributeType;

            return TranslateConditionExpressionLike(typedComputedCondition, getAttributeValueExpr, containsAttributeExpr);
        }

        protected static Expression GetToStringExpression<T>(Expression e)
        {
            return Expression.Call(e, typeof(T).GetMethod("ToString", new Type[] { }));
        }
        protected static Expression GetCaseInsensitiveExpression(Expression e)
        {
            return Expression.Call(e,
                                typeof(string).GetMethod("ToLowerInvariant", new Type[] { }));
        }

        protected static Expression TranslateConditionExpressionLike(TypedConditionExpression tc, Expression getAttributeValueExpr, Expression containsAttributeExpr)
        {
            var c = tc.CondExpression;

            BinaryExpression expOrValues = Expression.Or(Expression.Constant(false), Expression.Constant(false));
            Expression convertedValueToStr = Expression.Convert(GetAppropiateCastExpressionBasedOnType(tc.AttributeType, getAttributeValueExpr, c.Values[0]), typeof(string));

            Expression convertedValueToStrAndToLower = GetCaseInsensitiveExpression(convertedValueToStr);

            string sLikeOperator = "%";
            foreach (object value in c.Values)
            {
                var strValue = value.ToString();
                string sMethod = "";

                if (strValue.EndsWith(sLikeOperator) && strValue.StartsWith(sLikeOperator))
                    sMethod = "Contains";

                else if (strValue.StartsWith(sLikeOperator))
                    sMethod = "EndsWith";

                else
                    sMethod = "StartsWith";

                expOrValues = Expression.Or(expOrValues, Expression.Call(
                    convertedValueToStrAndToLower,
                    typeof(string).GetMethod(sMethod, new Type[] { typeof(string) }),
                    Expression.Constant(value.ToString().ToLowerInvariant().Replace("%", "")) //Linq2CRM adds the percentage value to be executed as a LIKE operator, here we are replacing it to just use the appropiate method
                ));
            }

            return Expression.AndAlso(
                            containsAttributeExpr,
                            expOrValues);
        }

        protected static Expression TranslateConditionExpressionContains(TypedConditionExpression tc, Expression getAttributeValueExpr, Expression containsAttributeExpr)
        {
            var c = tc.CondExpression;

            //Append a ´%´at the end of each condition value
            var computedCondition = new ConditionExpression(c.AttributeName, c.Operator, c.Values.Select(x => "%" + x.ToString() + "%").ToList());
            var computedTypedCondition = new TypedConditionExpression(computedCondition);
            computedTypedCondition.AttributeType = tc.AttributeType;

            return TranslateConditionExpressionLike(computedTypedCondition, getAttributeValueExpr, containsAttributeExpr);

        }

        protected static BinaryExpression TranslateMultipleConditionExpressions(QueryExpression qe, XrmFakedContext context, string sEntityName, List<ConditionExpression> conditions, LogicalOperator op, ParameterExpression entity, bool bIsOuter)
        {
            BinaryExpression binaryExpression = null;  //Default initialisation depending on logical operator
            if (op == LogicalOperator.And)
                binaryExpression = Expression.And(Expression.Constant(true), Expression.Constant(true));
            else
                binaryExpression = Expression.Or(Expression.Constant(false), Expression.Constant(false));

            foreach (var c in conditions)
            {
                //Create a new typed expression 
                var typedExpression = new TypedConditionExpression(c);
                typedExpression.IsOuter = bIsOuter;

                string sAttributeName = c.AttributeName;

                //Find the attribute type if using early bound entities
                if (context.ProxyTypesAssembly != null)
                {

#if FAKE_XRM_EASY_2013 || FAKE_XRM_EASY_2015 || FAKE_XRM_EASY_2016 || FAKE_XRM_EASY_365 || FAKE_XRM_EASY_9
                    if (c.EntityName != null)
                        sEntityName = qe.GetEntityNameFromAlias(c.EntityName);
                    else
                    {
                        if (c.AttributeName.IndexOf(".") >= 0)
                        {
                            var alias = c.AttributeName.Split('.')[0];
                            sEntityName = qe.GetEntityNameFromAlias(alias);
                            sAttributeName = c.AttributeName.Split('.')[1];
                        }
                        else
                        {
                            sEntityName = qe.EntityName; //Attributes from the root entity
                        }
                    }

#else
                    //CRM 2011
                    if (c.AttributeName.IndexOf(".") >= 0) {
                        var alias = c.AttributeName.Split('.')[0];
                        sEntityName = qe.GetEntityNameFromAlias(alias);
                        sAttributeName = c.AttributeName.Split('.')[1];
                    }
#endif

                    var earlyBoundType = context.FindReflectedType(sEntityName);
                    if (earlyBoundType != null)
                    {
                        typedExpression.AttributeType = context.FindReflectedAttributeType(earlyBoundType, sEntityName, sAttributeName);

                        // Special case when filtering on the name of a Lookup
                        if (typedExpression.AttributeType == typeof(EntityReference) && sAttributeName.EndsWith("name"))
                        {
                            var realAttributeName = c.AttributeName.Substring(0, c.AttributeName.Length - 4);

                            if (GetEarlyBoundTypeAttribute(earlyBoundType, sAttributeName) == null && GetEarlyBoundTypeAttribute(earlyBoundType, realAttributeName) != null && GetEarlyBoundTypeAttribute(earlyBoundType, realAttributeName).PropertyType == typeof(EntityReference))
                            {
                                // Need to make Lookups work against the real attribute, not the "name" suffixed attribute that doesn't exist
                                c.AttributeName = realAttributeName;
                            }
                        }
                    }
                }

                ValidateSupportedTypedExpression(typedExpression);

                //Build a binary expression  
                if (op == LogicalOperator.And)
                {
                    binaryExpression = Expression.And(binaryExpression, TranslateConditionExpression(qe, context, typedExpression, entity));
                }
                else
                    binaryExpression = Expression.Or(binaryExpression, TranslateConditionExpression(qe, context, typedExpression, entity));
            }

            return binaryExpression;
        }

        protected static BinaryExpression TranslateMultipleFilterExpressions(QueryExpression qe, XrmFakedContext context, string sEntityName, List<FilterExpression> filters, LogicalOperator op, ParameterExpression entity, bool bIsOuter)
        {
            BinaryExpression binaryExpression = null;
            if (op == LogicalOperator.And)
                binaryExpression = Expression.And(Expression.Constant(true), Expression.Constant(true));
            else
                binaryExpression = Expression.Or(Expression.Constant(false), Expression.Constant(false));

            foreach (var f in filters)
            {
                var thisFilterLambda = TranslateFilterExpressionToExpression(qe, context, sEntityName, f, entity, bIsOuter);

                //Build a binary expression  
                if (op == LogicalOperator.And)
                {
                    binaryExpression = Expression.And(binaryExpression, thisFilterLambda);
                }
                else
                    binaryExpression = Expression.Or(binaryExpression, thisFilterLambda);
            }

            return binaryExpression;
        }

        protected static List<Expression> TranslateLinkedEntityFilterExpressionToExpression(QueryExpression qe, XrmFakedContext context, LinkEntity le, ParameterExpression entity)
        {
            //In CRM 2011, condition expressions are at the LinkEntity level without an entity name
            //From CRM 2013, condition expressions were moved to outside the LinkEntity object at the QueryExpression level,
            //with an EntityName alias attribute

            //If we reach this point, it means we are translating filters at the Link Entity level (2011),
            //Therefore we need to prepend the alias attribute because the code to generate attributes for Joins (JoinAttribute extension) is common across versions
            var linkedEntitiesQueryExpressions = new List<Expression>();

            if (le.LinkCriteria != null)
            {
                var earlyBoundType = context.FindReflectedType(le.LinkToEntityName);
                var attributeMetadata = context.AttributeMetadataNames.ContainsKey(le.LinkToEntityName) ? context.AttributeMetadataNames[le.LinkToEntityName] : null;

                foreach (var ce in le.LinkCriteria.Conditions)
                {
                    if (earlyBoundType != null)
                    {
                        var attributeInfo = GetEarlyBoundTypeAttribute(earlyBoundType, ce.AttributeName);
                        if (attributeInfo == null && ce.AttributeName.EndsWith("name"))
                        {
                            // Special case for referencing the name of a EntityReference
                            var sAttributeName = ce.AttributeName.Substring(0, ce.AttributeName.Length - 4);
                            attributeInfo = GetEarlyBoundTypeAttribute(earlyBoundType, sAttributeName);

                            if (attributeInfo.PropertyType == typeof(EntityReference))
                            {
                                // Don't mess up if other attributes follow this naming pattern
                                ce.AttributeName = sAttributeName;
                            }
                        }
                    }
                    else if (attributeMetadata != null && !attributeMetadata.ContainsKey(ce.AttributeName) && ce.AttributeName.EndsWith("name"))
                    {
                        // Special case for referencing the name of a EntityReference
                        var sAttributeName = ce.AttributeName.Substring(0, ce.AttributeName.Length - 4);
                        if (attributeMetadata.ContainsKey(sAttributeName))
                        {
                            ce.AttributeName = sAttributeName;
                        }
                    }

                    var entityAlias = !string.IsNullOrEmpty(le.EntityAlias) ? le.EntityAlias : le.LinkToEntityName;
                    ce.AttributeName = entityAlias + "." + ce.AttributeName;
                }

                foreach (var fe in le.LinkCriteria.Filters)
                {
                    foreach (var ce in fe.Conditions)
                    {
                        var entityAlias = !string.IsNullOrEmpty(le.EntityAlias) ? le.EntityAlias : le.LinkToEntityName;
                        ce.AttributeName = entityAlias + "." + ce.AttributeName;
                    }
                }
            }

            //Translate this specific Link Criteria
            linkedEntitiesQueryExpressions.Add(TranslateFilterExpressionToExpression(qe, context, le.LinkToEntityName, le.LinkCriteria, entity, le.JoinOperator == JoinOperator.LeftOuter));

            //Processed nested linked entities
            foreach (var nestedLinkedEntity in le.LinkEntities)
            {
                var listOfExpressions = TranslateLinkedEntityFilterExpressionToExpression(qe, context, nestedLinkedEntity, entity);
                linkedEntitiesQueryExpressions.AddRange(listOfExpressions);
            }

            return linkedEntitiesQueryExpressions;
        }

        protected static Expression TranslateQueryExpressionFiltersToExpression(XrmFakedContext context, QueryExpression qe, ParameterExpression entity)
        {
            var linkedEntitiesQueryExpressions = new List<Expression>();
            foreach (var le in qe.LinkEntities)
            {
                var listOfExpressions = TranslateLinkedEntityFilterExpressionToExpression(qe, context, le, entity);
                linkedEntitiesQueryExpressions.AddRange(listOfExpressions);
            }

            if (linkedEntitiesQueryExpressions.Count > 0 && qe.Criteria != null)
            {
                //Return the and of the two
                Expression andExpression = Expression.Constant(true);
                foreach (var e in linkedEntitiesQueryExpressions)
                {
                    andExpression = Expression.And(e, andExpression);

                }
                var feExpression = TranslateFilterExpressionToExpression(qe, context, qe.EntityName, qe.Criteria, entity, false);
                return Expression.And(andExpression, feExpression);
            }
            else if (linkedEntitiesQueryExpressions.Count > 0)
            {
                //Linked entity expressions only
                Expression andExpression = Expression.Constant(true);
                foreach (var e in linkedEntitiesQueryExpressions)
                {
                    andExpression = Expression.And(e, andExpression);

                }
                return andExpression;
            }
            else
            {
                //Criteria only
                return TranslateFilterExpressionToExpression(qe, context, qe.EntityName, qe.Criteria, entity, false);
            }
        }
        protected static Expression TranslateFilterExpressionToExpression(QueryExpression qe, XrmFakedContext context, string sEntityName, FilterExpression fe, ParameterExpression entity, bool bIsOuter)
        {
            if (fe == null) return Expression.Constant(true);

            BinaryExpression conditionsLambda = null;
            BinaryExpression filtersLambda = null;
            if (fe.Conditions != null && fe.Conditions.Count > 0)
            {
                conditionsLambda = TranslateMultipleConditionExpressions(qe, context, sEntityName, fe.Conditions.ToList(), fe.FilterOperator, entity, bIsOuter);
            }

            //Process nested filters recursively
            if (fe.Filters != null && fe.Filters.Count > 0)
            {
                filtersLambda = TranslateMultipleFilterExpressions(qe, context, sEntityName, fe.Filters.ToList(), fe.FilterOperator, entity, bIsOuter);
            }

            if (conditionsLambda != null && filtersLambda != null)
            {
                //Satisfy both
                if (fe.FilterOperator == LogicalOperator.And)
                {
                    return Expression.And(conditionsLambda, filtersLambda);
                }
                else
                {
                    return Expression.Or(conditionsLambda, filtersLambda);
                }
            }
            else if (conditionsLambda != null)
                return conditionsLambda;
            else if (filtersLambda != null)
                return filtersLambda;

            return Expression.Constant(true); //Satisfy filter if there are no conditions nor filters
        }
        protected static Expression TranslateConditionExpressionNext(TypedConditionExpression tc, Expression getAttributeValueExpr, Expression containsAttributeExpr)
        {
            var c = tc.CondExpression;

            var nextDateTime = default(DateTime);
            var currentDateTime = DateTime.UtcNow;
            var numberOfWeeks = c.Values.Any() ? (int)c.Values[0] : 1;

            switch (c.Operator)
            {
                case ConditionOperator.NextXWeeks:
                    nextDateTime = currentDateTime.AddDays(7 * numberOfWeeks);
                    c.Values[0] = (currentDateTime);
                    c.Values.Add(nextDateTime);
                    c.Values.Add(numberOfWeeks);
                    break;
                case ConditionOperator.Next7Days:
                    nextDateTime = currentDateTime.AddDays(7 * numberOfWeeks);
                    c.Values.Add(currentDateTime);
                    c.Values.Add(nextDateTime);
                    break;
            }

            return TranslateConditionExpressionBetween(tc, getAttributeValueExpr, containsAttributeExpr);
        }

#if FAKE_XRM_EASY_9
        protected static Expression TranslateConditionExpressionContainValues(TypedConditionExpression tc, Expression getAttributeValueExpr, Expression containsAttributeExpr)
        {
            var leftHandSideExpression = GetAppropiateCastExpressionBasedOnType(tc.AttributeType, getAttributeValueExpr, null);
            var rightHandSideExpression = Expression.Constant(ConvertToHashSetOfInt(tc.CondExpression.Values, isOptionSetValueCollectionAccepted: false));

            return Expression.AndAlso(
                       containsAttributeExpr,
                       Expression.AndAlso(
                           Expression.NotEqual(getAttributeValueExpr, Expression.Constant(null)),
                           Expression.Equal(
                               Expression.Call(leftHandSideExpression, typeof(HashSet<int>).GetMethod("Overlaps"), rightHandSideExpression),
                               Expression.Constant(true))));
        }
#endif
    }
}<|MERGE_RESOLUTION|>--- conflicted
+++ resolved
@@ -754,13 +754,10 @@
                 case ConditionOperator.ThisMonth:
                 case ConditionOperator.LastMonth:
                 case ConditionOperator.NextMonth:
-<<<<<<< HEAD
-                case ConditionOperator.InFiscalYear:
-=======
                 case ConditionOperator.LastWeek:
                 case ConditionOperator.ThisWeek:
                 case ConditionOperator.NextWeek:
->>>>>>> 9649e130
+                case ConditionOperator.InFiscalYear:
                     operatorExpression = TranslateConditionExpressionBetweenDates(c, getNonBasicValueExpr, containsAttributeExpression);
                     break;
 
@@ -1591,16 +1588,7 @@
             var thisYear = today.Year;
             var thisMonth = today.Month;
 
-<<<<<<< HEAD
-            var conditionValue = 0;
-            if (c.Values.Any())
-            {
-                conditionValue = (int) c.Values[0];
-                c.Values.Clear();
-            }
-
-=======
->>>>>>> 9649e130
+
             switch (c.Operator)
             {
                 case ConditionOperator.ThisYear: // From first day of this year to last day of this year
@@ -1629,24 +1617,6 @@
                     fromDate = new DateTime(thisYear, thisMonth, 1).AddMonths(1);
                     // LAst day of Next Month: Add two months to the first of this month, and then go back one day
                     toDate = new DateTime(thisYear, thisMonth, 1).AddMonths(2).AddDays(-1);
-                    break;
-<<<<<<< HEAD
-                case ConditionOperator.InFiscalYear: // From 1 apr of Year in condition to 31 march of (Year + 1) in condition
-                    fromDate = new DateTime(conditionValue, 4, 1);
-                    toDate = new DateTime(conditionValue + 1, 3, 31);
-=======
-                case ConditionOperator.ThisWeek:
-                    fromDate = today.ToFirstDayOfDeltaWeek();
-                    toDate = today.ToLastDayOfDeltaWeek().AddDays(1);
-                    break;
-                case ConditionOperator.LastWeek:
-                    fromDate = today.ToFirstDayOfDeltaWeek(-1);
-                    toDate = today.ToLastDayOfDeltaWeek(-1).AddDays(1);
-                    break;
-                case ConditionOperator.NextWeek:
-                    fromDate = today.ToFirstDayOfDeltaWeek(1);
-                    toDate = today.ToLastDayOfDeltaWeek(1).AddDays(1);
->>>>>>> 9649e130
                     break;
             }
 
