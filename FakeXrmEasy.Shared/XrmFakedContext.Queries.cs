--- conflicted
+++ resolved
@@ -1,11 +1,4 @@
-﻿using FakeXrmEasy.Extensions;
-using FakeXrmEasy.Extensions.FetchXml;
-using FakeXrmEasy.Models;
-using FakeXrmEasy.OrganizationFaults;
-using Microsoft.Xrm.Sdk;
-using Microsoft.Xrm.Sdk.Client;
-using Microsoft.Xrm.Sdk.Query;
-using System;
+﻿using System;
 using System.Collections.Generic;
 using System.Globalization;
 using System.Linq;
@@ -13,6 +6,13 @@
 using System.Reflection;
 using System.ServiceModel;
 using System.Xml.Linq;
+using FakeXrmEasy.Extensions;
+using FakeXrmEasy.Extensions.FetchXml;
+using FakeXrmEasy.Models;
+using FakeXrmEasy.OrganizationFaults;
+using Microsoft.Xrm.Sdk;
+using Microsoft.Xrm.Sdk.Client;
+using Microsoft.Xrm.Sdk.Query;
 
 namespace FakeXrmEasy
 {
@@ -47,6 +47,7 @@
 
                 throw new Exception("XrmFakedContext.FindReflectedType: " + s);
             }
+
         }
 
         protected internal Type FindReflectedAttributeType(Type earlyBoundType, string sAttributeName)
@@ -169,10 +170,7 @@
 
         public static IQueryable<Entity> TranslateLinkedEntityToLinq(XrmFakedContext context, LinkEntity le, IQueryable<Entity> query, ColumnSet previousColumnSet, string linkFromAlias = "")
         {
-<<<<<<< HEAD
-=======
-
->>>>>>> 6212a584
+
             var leAlias = string.IsNullOrWhiteSpace(le.EntityAlias) ? le.LinkToEntityName : le.EntityAlias;
             context.EnsureEntityNameExistsInMetadata(le.LinkFromEntityName);
             context.EnsureEntityNameExistsInMetadata(le.LinkToEntityName);
@@ -208,7 +206,6 @@
                                     (outerEl, innerEl) => outerEl.JoinAttributes(innerEl, new ColumnSet(true), leAlias, context));
 
                     break;
-
                 case JoinOperator.LeftOuter:
                     query = query.GroupJoin(inner,
                                     outerKey => outerKey.KeySelector(linkFromAlias, context),
@@ -218,10 +215,11 @@
                                                             , (x, y) => x.outerEl
                                                                             .JoinAttributes(y, new ColumnSet(true), leAlias, context));
 
-                    break;
-
+
+                    break;
                 default: //This shouldn't be reached as there are only 3 types of Join...
                     throw new PullRequestException(string.Format("The join operator {0} is currently not supported. Feel free to implement and send a PR.", le.JoinOperator));
+
             }
 
             //Process nested linked entities recursively
@@ -234,6 +232,8 @@
             }
             return query;
         }
+
+
 
         protected static XElement RetrieveFetchXmlNode(XDocument xlDoc, string sName)
         {
@@ -374,12 +374,14 @@
             return query;
         }
 
+
         protected static Expression TranslateConditionExpression(QueryExpression qe, XrmFakedContext context, TypedConditionExpression c, ParameterExpression entity)
         {
             Expression attributesProperty = Expression.Property(
                 entity,
                 "Attributes"
                 );
+
 
             //If the attribute comes from a joined entity, then we need to access the attribute from the join
             //But the entity name attribute only exists >= 2013
@@ -418,6 +420,8 @@
                             );
 #endif
 
+
+
             Expression getNonBasicValueExpr = getAttributeValueExpr;
 
             Expression operatorExpression = null;
@@ -527,9 +531,6 @@
                     }
                     operatorExpression = Expression.Not(TranslateConditionExpressionBetween(c, getNonBasicValueExpr, containsAttributeExpression));
                     break;
-<<<<<<< HEAD
-
-=======
                 case ConditionOperator.OlderThanXMonths:
                     var monthsToAdd = 0;
                     var parsedMonths = int.TryParse(c.CondExpression.Values[0].ToString(), out monthsToAdd);
@@ -548,9 +549,10 @@
 
                     operatorExpression = TranslateConditionExpressionOlderThan(c, getNonBasicValueExpr, containsAttributeExpression, olderThanDate);
                     break;
->>>>>>> 6212a584
                 default:
                     throw new PullRequestException(string.Format("Operator {0} not yet implemented for condition expression", c.CondExpression.Operator.ToString()));
+
+
             }
 
             if (c.IsOuter)
@@ -560,8 +562,8 @@
             }
             else
                 return operatorExpression;
-        }
-
+
+        }
         protected static Expression GetAppropiateTypedValue(object value)
         {
             //Basic types conversions
@@ -600,6 +602,7 @@
         {
             if (attributeType == null)
                 return GetAppropiateTypedValue(value);
+
 
             //Basic types conversions
             //Special case => datetime is sent as a string
@@ -700,9 +703,10 @@
         {
             if (attributeType != null)
             {
+
 #if FAKE_XRM_EASY
-                if (attributeType == typeof(Microsoft.Xrm.Client.CrmEntityReference))
-                    return GetAppropiateCastExpressionBasedGuid(input);
+                    if (attributeType == typeof(Microsoft.Xrm.Client.CrmEntityReference))
+                            return GetAppropiateCastExpressionBasedGuid(input);
 #endif
                 if (attributeType == typeof(Guid))
                     return GetAppropiateCastExpressionBasedGuid(input);
@@ -724,7 +728,6 @@
 
             return GetAppropiateCastExpressionBasedOnValueInherentType(input, value); //Dynamic entities
         }
-
         protected static Expression GetAppropiateCastExpressionBasedOnString(Expression input, object value)
         {
             var defaultStringExpression = GetCaseInsensitiveExpression(GetAppropiateCastExpressionDefault(input, value));
@@ -779,7 +782,6 @@
         {
             return Expression.Convert(input, value.GetType());  //Default type conversion
         }
-
         protected static Expression GetAppropiateCastExpressionBasedGuid(Expression input)
         {
             var getIdFromEntityReferenceExpr = Expression.Call(Expression.TypeAs(input, typeof(EntityReference)),
@@ -819,6 +821,7 @@
                 Expression.Condition(Expression.TypeIs(input, typeof(Guid)),  //If any other case, then just compare it as a Guid directly
                     Expression.Convert(input, typeof(Guid)),
                     Expression.Constant(Guid.Empty, typeof(Guid))));
+
         }
 
         protected static Expression GetAppropiateCastExpressionBasedOnDecimal(Expression input)
@@ -832,6 +835,7 @@
                            Expression.Condition(Expression.TypeIs(input, typeof(decimal)),
                                         Expression.Convert(input, typeof(decimal)),
                                         Expression.Constant(0.0M)));
+
         }
 
         protected static Expression GetAppropiateCastExpressionBasedOnBoolean(Expression input)
@@ -845,6 +849,7 @@
                            Expression.Condition(Expression.TypeIs(input, typeof(bool)),
                                         Expression.Convert(input, typeof(bool)),
                                         Expression.Constant(false)));
+
         }
 
         protected static Expression GetAppropiateCastExpressionBasedOnInt(Expression input)
@@ -857,9 +862,9 @@
                                                         typeof(int)),
                                                     Expression.Convert(input, typeof(int)));
         }
-
         protected static Expression TranslateConditionExpressionEqual(XrmFakedContext context, TypedConditionExpression c, Expression getAttributeValueExpr, Expression containsAttributeExpr)
         {
+
             BinaryExpression expOrValues = Expression.Or(Expression.Constant(false), Expression.Constant(false));
 
             object unaryOperatorValue = null;
@@ -869,15 +874,12 @@
                 case ConditionOperator.Today:
                     unaryOperatorValue = DateTime.Today;
                     break;
-
                 case ConditionOperator.Yesterday:
                     unaryOperatorValue = DateTime.Today.AddDays(-1);
                     break;
-
                 case ConditionOperator.Tomorrow:
                     unaryOperatorValue = DateTime.Today.AddDays(1);
                     break;
-
                 case ConditionOperator.EqualUserId:
                 case ConditionOperator.NotEqualUserId:
                     unaryOperatorValue = context.CallerId.Id;
@@ -894,9 +896,12 @@
             {
                 foreach (object value in c.CondExpression.Values)
                 {
+
                     expOrValues = Expression.Or(expOrValues, Expression.Equal(
                                 GetAppropiateCastExpressionBasedOnType(c.AttributeType, getAttributeValueExpr, value),
                                 GetAppropiateTypedValueAndType(value, c.AttributeType)));
+
+
                 }
             }
 
@@ -940,9 +945,11 @@
         //    BinaryExpression expOrValues = Expression.Or(Expression.Constant(false), Expression.Constant(false));
         //    foreach (object value in c.Values)
         //    {
+
         //        expOrValues = Expression.Or(expOrValues, Expression.Equal(
         //                    GetAppropiateCastExpressionBasedOnValue(getAttributeValueExpr, value),
         //                    GetAppropiateTypedValue(value)));
+
 
         //    }
         //    return Expression.AndAlso(
@@ -958,8 +965,8 @@
             return Expression.Or(
                                 TranslateConditionExpressionEqual(context, tc, getAttributeValueExpr, containsAttributeExpr),
                                 TranslateConditionExpressionGreaterThan(tc, getAttributeValueExpr, containsAttributeExpr));
-        }
-
+
+        }
         protected static Expression TranslateConditionExpressionGreaterThan(TypedConditionExpression tc, Expression getAttributeValueExpr, Expression containsAttributeExpr)
         {
             var c = tc.CondExpression;
@@ -990,8 +997,8 @@
             return Expression.Or(
                                 TranslateConditionExpressionEqual(context, tc, getAttributeValueExpr, containsAttributeExpr),
                                 TranslateConditionExpressionLessThan(tc, getAttributeValueExpr, containsAttributeExpr));
-        }
-
+
+        }
         protected static Expression TranslateConditionExpressionLessThan(TypedConditionExpression tc, Expression getAttributeValueExpr, Expression containsAttributeExpr)
         {
             var c = tc.CondExpression;
@@ -1018,7 +1025,7 @@
             value1 = c.Values[0];
             value2 = c.Values[1];
 
-            //Between the range...
+            //Between the range... 
             var exp = Expression.And(
                 Expression.GreaterThanOrEqual(
                             GetAppropiateCastExpressionBasedOnType(tc.AttributeType, getAttributeValueExpr, value1),
@@ -1027,6 +1034,7 @@
                 Expression.LessThanOrEqual(
                             GetAppropiateCastExpressionBasedOnType(tc.AttributeType, getAttributeValueExpr, value2),
                             GetAppropiateTypedValueAndType(value2, tc.AttributeType)));
+
 
             //and... attribute exists too
             return Expression.AndAlso(
@@ -1072,7 +1080,6 @@
         {
             return Expression.Call(e, typeof(T).GetMethod("ToString", new Type[] { }));
         }
-
         protected static Expression GetCaseInsensitiveExpression(Expression e)
         {
             return Expression.Call(e,
@@ -1096,8 +1103,10 @@
 
                 if (strValue.EndsWith(sLikeOperator) && strValue.StartsWith(sLikeOperator))
                     sMethod = "Contains";
+
                 else if (strValue.StartsWith(sLikeOperator))
                     sMethod = "EndsWith";
+
                 else
                     sMethod = "StartsWith";
 
@@ -1123,6 +1132,7 @@
             computedTypedCondition.AttributeType = tc.AttributeType;
 
             return TranslateConditionExpressionLike(computedTypedCondition, getAttributeValueExpr, containsAttributeExpr);
+
         }
 
         protected static BinaryExpression TranslateMultipleConditionExpressions(QueryExpression qe, XrmFakedContext context, string sEntityName, List<ConditionExpression> conditions, LogicalOperator op, ParameterExpression entity, bool bIsOuter)
@@ -1135,7 +1145,7 @@
 
             foreach (var c in conditions)
             {
-                //Create a new typed expression
+                //Create a new typed expression 
                 var typedExpression = new TypedConditionExpression(c);
                 typedExpression.IsOuter = bIsOuter;
 
@@ -1144,6 +1154,7 @@
                 //Find the attribute type if using early bound entities
                 if (context.ProxyTypesAssembly != null)
                 {
+
 #if FAKE_XRM_EASY_2013 || FAKE_XRM_EASY_2015 || FAKE_XRM_EASY_2016 || FAKE_XRM_EASY_365
                     if (c.EntityName != null)
                         sEntityName = qe.GetEntityNameFromAlias(c.EntityName);
@@ -1163,8 +1174,7 @@
 
 #else
                     //CRM 2011
-                    if (c.AttributeName.IndexOf(".") >= 0)
-                    {
+                    if(c.AttributeName.IndexOf(".") >= 0) {
                         var alias = c.AttributeName.Split('.')[0];
                         sEntityName = qe.GetEntityNameFromAlias(alias);
                         sAttributeName = c.AttributeName.Split('.')[1];
@@ -1190,7 +1200,8 @@
                     }
                 }
 
-                //Build a binary expression
+
+                //Build a binary expression  
                 if (op == LogicalOperator.And)
                 {
                     binaryExpression = Expression.And(binaryExpression, TranslateConditionExpression(qe, context, typedExpression, entity));
@@ -1214,7 +1225,7 @@
             {
                 var thisFilterLambda = TranslateFilterExpressionToExpression(qe, context, sEntityName, f, entity, bIsOuter);
 
-                //Build a binary expression
+                //Build a binary expression  
                 if (op == LogicalOperator.And)
                 {
                     binaryExpression = Expression.And(binaryExpression, thisFilterLambda);
@@ -1312,6 +1323,7 @@
                 foreach (var e in linkedEntitiesQueryExpressions)
                 {
                     andExpression = Expression.And(e, andExpression);
+
                 }
                 var feExpression = TranslateFilterExpressionToExpression(qe, context, qe.EntityName, qe.Criteria, entity, false);
                 return Expression.And(andExpression, feExpression);
@@ -1323,6 +1335,7 @@
                 foreach (var e in linkedEntitiesQueryExpressions)
                 {
                     andExpression = Expression.And(e, andExpression);
+
                 }
                 return andExpression;
             }
@@ -1332,7 +1345,6 @@
                 return TranslateFilterExpressionToExpression(qe, context, qe.EntityName, qe.Criteria, entity, false);
             }
         }
-
         protected static Expression TranslateFilterExpressionToExpression(QueryExpression qe, XrmFakedContext context, string sEntityName, FilterExpression fe, ParameterExpression entity, bool bIsOuter)
         {
             if (fe == null) return Expression.Constant(true);
