--- conflicted
+++ resolved
@@ -1,14 +1,12 @@
-﻿using Microsoft.Xrm.Sdk;
+﻿using FakeItEasy;
+using Microsoft.Xrm.Sdk;
 using Microsoft.Xrm.Sdk.Messages;
-<<<<<<< HEAD
-=======
 using Microsoft.Xrm.Sdk.Metadata;
 using System;
 using System.Collections.Generic;
 using System.Linq;
 using System.Text;
 using FakeXrmEasy.Extensions;
->>>>>>> 6212a584
 
 namespace FakeXrmEasy
 {
@@ -77,10 +75,6 @@
         {
             if (EntityMetadata.ContainsKey(sEntityName))
             {
-<<<<<<< HEAD
-            };
-            return response;
-=======
                 var entityMetadata = GetEntityMetadataByName(sEntityName);
                 var attribute = entityMetadata.Attributes
                                 .Where(a => a.LogicalName.Equals(sAttributeName))
@@ -96,7 +90,6 @@
             }
             //Default
             return new StringAttributeMetadata(sAttributeName);
->>>>>>> 6212a584
         }
 
     }
