--- conflicted
+++ resolved
@@ -1,20 +1,20 @@
 ﻿using FakeItEasy;
-using FakeXrmEasy.Extensions;
 using Microsoft.Xrm.Sdk;
-using Microsoft.Xrm.Sdk.Messages;
-using Microsoft.Xrm.Sdk.Query;
 using System;
 using System.Collections.Generic;
 using System.Linq;
+using Microsoft.Xrm.Sdk.Query;
+using System.ServiceModel;
+using Microsoft.Xrm.Sdk.Messages;
+using FakeXrmEasy.Extensions;
 using System.Reflection;
-using System.ServiceModel;
 
 namespace FakeXrmEasy
 {
     public partial class XrmFakedContext : IXrmContext
     {
+
         #region CRUD
-
         /// <summary>
         /// A fake retrieve method that will query the FakedContext to retrieve the specified
         /// entity and Guid, or null, if the entity was not found
@@ -60,15 +60,14 @@
 
                     //Return the subset of columns requested only
                     var reflectedType = context.FindReflectedType(entityName);
-
+                    
                     //Entity logical name exists, so , check if the requested entity exists
                     if (context.Data.ContainsKey(entityName) && context.Data[entityName] != null
                         && context.Data[entityName].ContainsKey(id))
                     {
                         //Entity found => return only the subset of columns specified or all of them
                         var foundEntity = context.Data[entityName][id].Clone(reflectedType);
-                        if (columnSet.AllColumns)
-                        {
+                        if (columnSet.AllColumns) { 
                             foundEntity.ApplyDateBehaviour(context);
                             return foundEntity;
                         }
@@ -86,7 +85,6 @@
                     }
                 });
         }
-
         /// <summary>
         /// Fakes the Create message
         /// </summary>
@@ -98,9 +96,10 @@
                 .ReturnsLazily((Entity e) =>
                 {
                     context.CreateEntity(e);
-
+           
                     return e.Id;
                 });
+
         }
 
         protected static void FakeUpdate(XrmFakedContext context, IOrganizationService fakedService)
@@ -145,9 +144,6 @@
                         //The entity record was not found, return a CRM-ish update error message
                         throw new FaultException<OrganizationServiceFault>(new OrganizationServiceFault(), string.Format("{0} with Id {1} can't be updated because it is in inactive status. Please use SetStateRequest to activate the record first.", e.LogicalName, e.Id));
                     }
-<<<<<<< HEAD
-                });
-=======
                 }
                 //Add as many attributes to the entity as the ones received (this will keep existing ones)
                 var cachedEntity = Data[e.LogicalName][e.Id];
@@ -165,7 +161,6 @@
                 //The entity record was not found, return a CRM-ish update error message
                 throw new FaultException<OrganizationServiceFault>(new OrganizationServiceFault(), string.Format("{0} with Id {1} Does Not Exist", e.LogicalName, e.Id));
             }
->>>>>>> 6212a584
         }
 
         /// <summary>
@@ -234,11 +229,9 @@
         //        });
 
         //}
-
-        #endregion CRUD
+        #endregion
 
         #region Other protected methods
-
         protected void EnsureEntityNameExistsInMetadata(string sEntityName)
         {
             if (Relationships.Values.Any(value => new[] { value.Entity1LogicalName, value.Entity2LogicalName, value.IntersectEntity }.Contains(sEntityName, StringComparer.InvariantCultureIgnoreCase)))
@@ -387,6 +380,7 @@
                 Data[e.LogicalName].Add(e.Id, e);
             }
 
+
             //Update metadata for that entity
             if (!AttributeMetadataNames.ContainsKey(e.LogicalName))
                 AttributeMetadataNames.Add(e.LogicalName, new Dictionary<string, string>());
@@ -407,6 +401,7 @@
                 }
                 else
                     throw new Exception(string.Format("Couldnt find reflected type for {0}", e.LogicalName));
+
             }
             else
             {
@@ -418,6 +413,8 @@
                         AttributeMetadataNames[e.LogicalName].Add(attKey, attKey);
                 }
             }
+
+            
         }
 
         protected internal bool AttributeExistsInMetadata(string sEntityName, string sAttributeName)
@@ -431,7 +428,7 @@
             //Early bound types
             if (ProxyTypesAssembly != null)
             {
-                //Check if attribute exists in the early bound type
+                //Check if attribute exists in the early bound type 
                 var earlyBoundType = FindReflectedType(sEntityName);
                 if (earlyBoundType != null)
                 {
@@ -450,7 +447,7 @@
             //Dynamic entities => just return true
             return true;
         }
-
-        #endregion Other protected methods
+        #endregion
+
     }
 }