--- conflicted
+++ resolved
@@ -84,40 +84,45 @@
         /// <returns></returns>
         protected static void FakeRetrieve(XrmFakedContext context, IOrganizationService fakedService)
         {
-            Entity entity = null;
-            Func<String, Guid, ColumnSet, Entity> retrive = (String entityName, Guid id, ColumnSet columnSet) =>
-            {
-                if (String.IsNullOrWhiteSpace(entityName))
-                    throw new InvalidOperationException("The entity logical name must not be null or empty.");
-
-                if (id == Guid.Empty)
-                    throw new InvalidOperationException("The id must not be empty.");
-
-                if (columnSet == null)
-                    throw new InvalidOperationException("The columnset parameter must not be null.");
-
-                // Don't fail with invalid operation exception, if no record of this entity exists, but entity is known
-                if (!context.Data.ContainsKey(entityName))
-                {
-                    if (context.ProxyTypesAssembly == null)
-                        throw new InvalidOperationException($"The entity logical name {entityName} is not valid.");
-
-                    if (!context.ProxyTypesAssembly.GetTypes().Any(type => context.FindReflectedType(entityName) != null))
-                        throw new InvalidOperationException($"The entity logical name {entityName} is not valid.");
-                }
-
-                //Return the subset of columns requested only
-                var reflectedType = context.FindReflectedType(entityName);
-
-                //Entity logical name exists, so , check if the requested entity exists
-                if (context.Data.ContainsKey(entityName) && context.Data[entityName] != null
-                    && context.Data[entityName].ContainsKey(id))
-                {
-                    //Entity found => return only the subset of columns specified or all of them
-                    var foundEntity = context.Data[entityName][id].Clone(reflectedType);
-                    if (columnSet.AllColumns)
-                    {
-<<<<<<< HEAD
+            A.CallTo(() => fakedService.Retrieve(A<string>._, A<Guid>._, A<ColumnSet>._))
+                .ReturnsLazily((string entityName, Guid id, ColumnSet columnSet) =>
+                {
+                    if (string.IsNullOrWhiteSpace(entityName))
+                    {
+                        throw new InvalidOperationException("The entity logical name must not be null or empty.");
+                    }
+
+                    if (id == Guid.Empty)
+                    {
+                        throw new InvalidOperationException("The id must not be empty.");
+                    }
+
+                    if (columnSet == null)
+                    {
+                        throw new InvalidOperationException("The columnset parameter must not be null.");
+                    }
+
+                    // Don't fail with invalid operation exception, if no record of this entity exists, but entity is known
+                    if (!context.Data.ContainsKey(entityName))
+                    {
+                        if (context.ProxyTypesAssembly == null)
+                        {
+                            throw new InvalidOperationException($"The entity logical name {entityName} is not valid.");
+                        }
+
+                        if (!context.ProxyTypesAssembly.GetTypes().Any(type => context.FindReflectedType(entityName) != null))
+                        {
+                            throw new InvalidOperationException($"The entity logical name {entityName} is not valid.");
+                        }
+                    }
+
+                    //Return the subset of columns requested only
+                    var reflectedType = context.FindReflectedType(entityName);
+
+                    //Entity logical name exists, so , check if the requested entity exists
+                    if (context.Data.ContainsKey(entityName) && context.Data[entityName] != null
+                        && context.Data[entityName].ContainsKey(id))
+                    {
                         //Entity found => return only the subset of columns specified or all of them
                         var foundEntity = context.Data[entityName][id].Clone(reflectedType, context);
                         if (columnSet.AllColumns)
@@ -131,25 +136,13 @@
                             projected.ApplyDateBehaviour(context);
                             return projected;
                         }
-=======
-                        foundEntity.ApplyDateBehaviour(context);
-                        return foundEntity;
->>>>>>> 9aa97d93
                     }
                     else
                     {
-                        var projected = foundEntity.ProjectAttributes(columnSet, context);
-                        projected.ApplyDateBehaviour(context);
-                        return projected;
-                    }
-                }
-                else
-                    // Entity not found in the context => FaultException
-                    throw new FaultException<OrganizationServiceFault>(new OrganizationServiceFault(), $"{entityName} With Id = {id:D} Does Not Exist");
-            };
-            A.CallTo(() => fakedService.Retrieve(A<string>._, A<Guid>._, A<ColumnSet>._))
-                .Invokes((string entityName, Guid id, ColumnSet columnSet) => entity = retrive(entityName, id, columnSet))
-                .ReturnsLazily((string entityName, Guid id, ColumnSet columnSet) => entity);
+                        // Entity not found in the context => FaultException
+                        throw new FaultException<OrganizationServiceFault>(new OrganizationServiceFault(), $"{entityName} With Id = {id:D} Does Not Exist");
+                    }
+                });
         }
         /// <summary>
         /// Fakes the Create message
@@ -158,12 +151,11 @@
         /// <param name="fakedService"></param>
         protected static void FakeCreate(XrmFakedContext context, IOrganizationService fakedService)
         {
-            Guid id = Guid.Empty;
-            Func<Entity, Guid> create = (Entity e) => context.CreateEntity(e);
-
             A.CallTo(() => fakedService.Create(A<Entity>._))
-                .Invokes((Entity e) => id = create(e))
-                .ReturnsLazily((Entity e) => id);
+                .ReturnsLazily((Entity e) =>
+                {
+                    return context.CreateEntity(e);
+                });
         }
 
         protected static void FakeUpdate(XrmFakedContext context, IOrganizationService fakedService)
