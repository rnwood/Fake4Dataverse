--- conflicted
+++ resolved
@@ -106,7 +106,6 @@
                         throw new InvalidOperationException($"The entity logical name {entityName} is not valid.");
                 }
 
-<<<<<<< HEAD
                 //Return the subset of columns requested only
                 var reflectedType = context.FindReflectedType(entityName);
 
@@ -120,28 +119,6 @@
                     {
                         foundEntity.ApplyDateBehaviour(context);
                         return foundEntity;
-=======
-                    //Return the subset of columns requested only
-                    var reflectedType = context.FindReflectedType(entityName);
-
-                    //Entity logical name exists, so , check if the requested entity exists
-                    if (context.Data.ContainsKey(entityName) && context.Data[entityName] != null
-                        && context.Data[entityName].ContainsKey(id))
-                    {
-                        //Entity found => return only the subset of columns specified or all of them
-                        var foundEntity = context.Data[entityName][id].Clone(reflectedType);
-                        if (columnSet.AllColumns)
-                        {
-                            foundEntity.ApplyDateBehaviour(context);
-                            return foundEntity;
-                        }
-                        else
-                        {
-                            var projected = foundEntity.ProjectAttributes(columnSet, context);
-                            projected.ApplyDateBehaviour(context);
-                            return projected;
-                        }
->>>>>>> f7a5b5fe
                     }
                     else
                     {
@@ -568,7 +545,6 @@
                 }
             }
 
-
         }
 
         protected internal bool AttributeExistsInMetadata(string sEntityName, string sAttributeName)
