﻿using FakeItEasy;
using FakeXrmEasy.Extensions;
using Microsoft.Xrm.Sdk;
using Microsoft.Xrm.Sdk.Messages;
using Microsoft.Xrm.Sdk.Query;
using System;
using System.Collections.Generic;
using System.Linq;
using System.Reflection;
using System.ServiceModel;

namespace FakeXrmEasy
{
    public partial class XrmFakedContext : IXrmContext
    {
        protected const int EntityActiveStateCode = 0;
        protected const int EntityInactiveStateCode = 1;

        public bool ValidateReferences { get; set; }

        #region CRUD
        public Guid GetRecordUniqueId(EntityReference record, bool validate = true)
        {
            if (string.IsNullOrWhiteSpace(record.LogicalName))
            {
                throw new InvalidOperationException("The entity logical name must not be null or empty.");
            }

            // Don't fail with invalid operation exception, if no record of this entity exists, but entity is known
            if (!Data.ContainsKey(record.LogicalName) && !EntityMetadata.ContainsKey(record.LogicalName))
            {
                if (ProxyTypesAssembly == null)
                {
                    throw new InvalidOperationException($"The entity logical name {record.LogicalName} is not valid.");
                }

                if (!ProxyTypesAssembly.GetTypes().Any(type => FindReflectedType(record.LogicalName) != null))
                {
                    throw new InvalidOperationException($"The entity logical name {record.LogicalName} is not valid.");
                }
            }

#if !FAKE_XRM_EASY && !FAKE_XRM_EASY_2013 && !FAKE_XRM_EASY_2015
            if (record.Id == Guid.Empty && record.HasKeyAttributes())
            {
                if (EntityMetadata.ContainsKey(record.LogicalName))
                {
                    var entityMetadata = EntityMetadata[record.LogicalName];
                    foreach (var key in entityMetadata.Keys)
                    {
                        if (record.KeyAttributes.Keys.Count == key.KeyAttributes.Length && key.KeyAttributes.All(x => record.KeyAttributes.Keys.Contains(x)))
                        {
                            if (Data.ContainsKey(record.LogicalName))
                            {
                                var matchedRecord = Data[record.LogicalName].Values.SingleOrDefault(x => record.KeyAttributes.All(k => x.Attributes.ContainsKey(k.Key) && x.Attributes[k.Key] != null && x.Attributes[k.Key].Equals(k.Value)));
                                if (matchedRecord != null)
                                {
                                    return matchedRecord.Id;
                                }
                            }
                            if (validate)
                            {
                                new FaultException<OrganizationServiceFault>(new OrganizationServiceFault(), $"{record.LogicalName} with the specified Alternate Keys Does Not Exist");
                            }
                        }
                    }
                }
                if (validate)
                {
                    throw new InvalidOperationException($"The requested key attributes do not exist for the entity {record.LogicalName}");
                }
            }
#endif
<<<<<<< HEAD
            if (validate && record.Id == Guid.Empty)
            {
                throw new InvalidOperationException("The id must not be empty.");
            }
=======
            /*
            if (record.Id == Guid.Empty)
            {
                throw new InvalidOperationException("The id must not be empty.");
            }
            */

>>>>>>> d70d68e7
            return record.Id;
        }   

        /// <summary>
        /// A fake retrieve method that will query the FakedContext to retrieve the specified
        /// entity and Guid, or null, if the entity was not found
        /// </summary>
        /// <param name="context">The faked context</param>
        /// <param name="fakedService">The faked service where the Retrieve method will be faked</param>
        /// <returns></returns>
        protected static void FakeRetrieve(XrmFakedContext context, IOrganizationService fakedService)
        {
            A.CallTo(() => fakedService.Retrieve(A<string>._, A<Guid>._, A<ColumnSet>._))
                .ReturnsLazily((string entityName, Guid id, ColumnSet columnSet) =>
                {
                    RetrieveRequest retrieveRequest = new RetrieveRequest()
                    {
                        Target = new EntityReference() { LogicalName = entityName, Id = id },
                        ColumnSet = columnSet
                    };
                    var executor = context.FakeMessageExecutors[typeof(RetrieveRequest)];

                    RetrieveResponse retrieveResponse = (RetrieveResponse)executor.Execute(retrieveRequest, context);

                    return retrieveResponse.Entity;
                });
        }
        /// <summary>
        /// Fakes the Create message
        /// </summary>
        /// <param name="context"></param>
        /// <param name="fakedService"></param>
        protected static void FakeCreate(XrmFakedContext context, IOrganizationService fakedService)
        {
            A.CallTo(() => fakedService.Create(A<Entity>._))
                .ReturnsLazily((Entity e) =>
                {
                    return context.CreateEntity(e);
                });
        }

        protected static void FakeUpdate(XrmFakedContext context, IOrganizationService fakedService)
        {
            A.CallTo(() => fakedService.Update(A<Entity>._))
                .Invokes((Entity e) =>
                {
                    context.UpdateEntity(e);
                });
        }

        protected void UpdateEntity(Entity e)
        {
            if (e == null)
            {
                throw new InvalidOperationException("The entity must not be null");
            }
            e = e.Clone(e.GetType());
            var reference = e.ToEntityReferenceWithKeyAttributes();
            e.Id = GetRecordUniqueId(reference);

            // Update specific validations: The entity record must exist in the context
            if (Data.ContainsKey(e.LogicalName) &&
                Data[e.LogicalName].ContainsKey(e.Id))
            {
                if (this.UsePipelineSimulation)
                {
                    ExecutePipelineStage("Update", ProcessingStepStage.Preoperation, ProcessingStepMode.Synchronous, e);
                }

                // Add as many attributes to the entity as the ones received (this will keep existing ones)
                var cachedEntity = Data[e.LogicalName][e.Id];
                foreach (var sAttributeName in e.Attributes.Keys.ToList())
                {
                    var attribute = e[sAttributeName];
                    if (attribute == null)
                    {
                        cachedEntity.Attributes.Remove(sAttributeName);
                    }
                    else if (attribute is DateTime)
                    {
                        cachedEntity[sAttributeName] = ConvertToUtc((DateTime)e[sAttributeName]);
                    }
                    else
                    {
                        if (attribute is EntityReference && ValidateReferences)
                        {
                            var target = (EntityReference)e[sAttributeName];
                            attribute = ResolveEntityReference(target);
                        }
                        cachedEntity[sAttributeName] = attribute;
                    }
                }

                // Update ModifiedOn
                cachedEntity["modifiedon"] = DateTime.UtcNow;
                cachedEntity["modifiedby"] = CallerId;

                if (this.UsePipelineSimulation)
                {
                    ExecutePipelineStage("Update", ProcessingStepStage.Postoperation, ProcessingStepMode.Synchronous, e);

                    var clone = e.Clone(e.GetType());
                    ExecutePipelineStage("Update", ProcessingStepStage.Postoperation, ProcessingStepMode.Asynchronous, clone);
                }
            }
            else
            {
                // The entity record was not found, return a CRM-ish update error message
                throw new FaultException<OrganizationServiceFault>(new OrganizationServiceFault(), $"{e.LogicalName} with Id {e.Id} Does Not Exist");
            }
        }

        protected EntityReference ResolveEntityReference(EntityReference er)
        {
            if (!Data.ContainsKey(er.LogicalName) || !Data[er.LogicalName].ContainsKey(er.Id))
            {
                if (er.Id == Guid.Empty && er.HasKeyAttributes())
                {
                    return ResolveEntityReferenceByAlternateKeys(er);
                }
                else
                {
                    throw new FaultException<OrganizationServiceFault>(new OrganizationServiceFault(), $"{er.LogicalName} With Id = {er.Id:D} Does Not Exist");
                }
            }
            return er;
        }

        protected EntityReference ResolveEntityReferenceByAlternateKeys(EntityReference er)
        {
            var resolvedId = GetRecordUniqueId(er);

            return new EntityReference()
            {
                LogicalName = er.LogicalName,
                Id = resolvedId
            };
        }
        /// <summary>
        /// Fakes the delete method. Very similar to the Retrieve one
        /// </summary>
        /// <param name="context"></param>
        /// <param name="fakedService"></param>
        protected static void FakeDelete(XrmFakedContext context, IOrganizationService fakedService)
        {
            A.CallTo(() => fakedService.Delete(A<string>._, A<Guid>._))
                .Invokes((string entityName, Guid id) =>
                {
                    if (string.IsNullOrWhiteSpace(entityName))
                    {
                        throw new InvalidOperationException("The entity logical name must not be null or empty.");
                    }

                    if (id == Guid.Empty)
                    {
                        throw new InvalidOperationException("The id must not be empty.");
                    }

                    var entityReference = new EntityReference(entityName, id);

                    context.DeleteEntity(entityReference);
                });
        }

        protected void DeleteEntity(EntityReference er)
        {
            // Don't fail with invalid operation exception, if no record of this entity exists, but entity is known
            if (!this.Data.ContainsKey(er.LogicalName))
            {
                if (this.ProxyTypesAssembly == null)
                {
                    throw new InvalidOperationException($"The entity logical name {er.LogicalName} is not valid.");
                }

                if (!this.ProxyTypesAssembly.GetTypes().Any(type => this.FindReflectedType(er.LogicalName) != null))
                {
                    throw new InvalidOperationException($"The entity logical name {er.LogicalName} is not valid.");
                }
            }

            // Entity logical name exists, so , check if the requested entity exists
            if (this.Data.ContainsKey(er.LogicalName) && this.Data[er.LogicalName] != null &&
                this.Data[er.LogicalName].ContainsKey(er.Id))
            {
                if (this.UsePipelineSimulation)
                {
                    ExecutePipelineStage("Delete", ProcessingStepStage.Preoperation, ProcessingStepMode.Synchronous, er);
                }

                // Entity found => return only the subset of columns specified or all of them
                this.Data[er.LogicalName].Remove(er.Id);

                if (this.UsePipelineSimulation)
                {
                    ExecutePipelineStage("Delete", ProcessingStepStage.Postoperation, ProcessingStepMode.Synchronous, er);
                    ExecutePipelineStage("Delete", ProcessingStepStage.Postoperation, ProcessingStepMode.Asynchronous, er);
                }
            }
            else
            {
                // Entity not found in the context => throw not found exception
                // The entity record was not found, return a CRM-ish update error message
                throw new FaultException<OrganizationServiceFault>(new OrganizationServiceFault(), $"{er.LogicalName} with Id {er.Id} Does Not Exist");
            }
        }
        #endregion

        #region Other protected methods
        protected void EnsureEntityNameExistsInMetadata(string sEntityName)
        {
            if (Relationships.Values.Any(value => new[] { value.Entity1LogicalName, value.Entity2LogicalName, value.IntersectEntity }.Contains(sEntityName, StringComparer.InvariantCultureIgnoreCase)))
            {
                return;
            }

            // Entity metadata is checked differently when we are using a ProxyTypesAssembly => we can infer that from the generated types assembly
            if (ProxyTypesAssembly != null)
            {
                var subClassType = FindReflectedType(sEntityName);
                if (subClassType == null)
                {
                    throw new Exception($"Entity {sEntityName} does not exist in the metadata cache");
                }
            }
            //else if (!Data.ContainsKey(sEntityName))
            //{
            //    //No Proxy Types Assembly
            //    throw new Exception(string.Format("Entity {0} does not exist in the metadata cache", sEntityName));
            //};
        }

        protected void AddEntityDefaultAttributes(Entity e)
        {
            // Add createdon, modifiedon, createdby, modifiedby properties
            if (CallerId == null)
            {
                CallerId = new EntityReference("systemuser", Guid.NewGuid()); // Create a new instance by default
                if (ValidateReferences)
                {
                    if (!Data.ContainsKey("systemuser"))
                    {
                        Data.Add("systemuser", new Dictionary<Guid, Entity>());
                    }
                    if (!Data["systemuser"].ContainsKey(CallerId.Id))
                    {
                        Data["systemuser"].Add(CallerId.Id, new Entity("systemuser") { Id = CallerId.Id });
                    }
                }

            }

            var isManyToManyRelationshipEntity = e.LogicalName != null && this.Relationships.ContainsKey(e.LogicalName);

            EntityInitializerService.Initialize(e, CallerId.Id, this, isManyToManyRelationshipEntity);
        }

        protected void ValidateEntity(Entity e)
        {
            if (e == null)
            {
                throw new InvalidOperationException("The entity must not be null");
            }

            // Validate the entity
            if (string.IsNullOrWhiteSpace(e.LogicalName))
            {
                throw new InvalidOperationException("The LogicalName property must not be empty");
            }

            if (e.Id == Guid.Empty)
            {
                throw new InvalidOperationException("The Id property must not be empty");
            }
        }

        protected internal Guid CreateEntity(Entity e)
        {
            if (e == null)
            {
                throw new InvalidOperationException("The entity must not be null");
            }

            var clone = e.Clone(e.GetType());

            if (clone.Id == Guid.Empty)
            {
                clone.Id = Guid.NewGuid(); // Add default guid if none present
            }

            // Hack for Dynamic Entities where the Id property doesn't populate the "entitynameid" primary key
            var primaryKeyAttribute = $"{e.LogicalName}id";
            if (!clone.Attributes.ContainsKey(primaryKeyAttribute))
            {
                clone[primaryKeyAttribute] = clone.Id;
            }

            ValidateEntity(clone);

            // Create specific validations
            if (clone.Id != Guid.Empty && Data.ContainsKey(clone.LogicalName) &&
                Data[clone.LogicalName].ContainsKey(clone.Id))
            {
                throw new InvalidOperationException($"There is already a record of entity {clone.LogicalName} with id {clone.Id}, can't create with this Id.");
            }

            // Create specific validations
            if (clone.Attributes.ContainsKey("statecode"))
            {
                throw new InvalidOperationException($"When creating an entity with logical name '{clone.LogicalName}', or any other entity, it is not possible to create records with the statecode property. Statecode must be set after creation.");
            }

            AddEntityWithDefaults(clone, false, this.UsePipelineSimulation);

            if (e.RelatedEntities.Count > 0)
            {
                foreach (var relationshipSet in e.RelatedEntities)
                {
                    var relationship = relationshipSet.Key;

                    var entityReferenceCollection = new EntityReferenceCollection();

                    foreach (var relatedEntity in relationshipSet.Value.Entities)
                    {
                        var relatedId = CreateEntity(relatedEntity);
                        entityReferenceCollection.Add(new EntityReference(relatedEntity.LogicalName, relatedId));
                    }

                    if (FakeMessageExecutors.ContainsKey(typeof(AssociateRequest)))
                    {
                        var request = new AssociateRequest
                        {
                            Target = clone.ToEntityReference(),
                            Relationship = relationship,
                            RelatedEntities = entityReferenceCollection
                        };
                        FakeMessageExecutors[typeof(AssociateRequest)].Execute(request, this);
                    }
                    else
                    {
                        throw PullRequestException.NotImplementedOrganizationRequest(typeof(AssociateRequest));
                    }
                }
            }

            return clone.Id;
        }

        protected internal void AddEntityWithDefaults(Entity e, bool clone = false, bool usePluginPipeline = false)
        {
            // Create the entity with defaults
            AddEntityDefaultAttributes(e);

            if (usePluginPipeline)
            {
                ExecutePipelineStage("Create", ProcessingStepStage.Preoperation, ProcessingStepMode.Synchronous, e);
            }

            // Store
            AddEntity(clone ? e.Clone(e.GetType()) : e);

            if (usePluginPipeline)
            {
                ExecutePipelineStage("Create", ProcessingStepStage.Postoperation, ProcessingStepMode.Synchronous, e);
                ExecutePipelineStage("Create", ProcessingStepStage.Postoperation, ProcessingStepMode.Asynchronous, e);
            }
        }

        protected internal void AddEntity(Entity e)
        {
            //Automatically detect proxy types assembly if an early bound type was used.
            if (ProxyTypesAssembly == null &&
                e.GetType().IsSubclassOf(typeof(Entity)))
            {
                ProxyTypesAssembly = Assembly.GetAssembly(e.GetType());
            }

            ValidateEntity(e); //Entity must have a logical name and an Id

            foreach (var sAttributeName in e.Attributes.Keys.ToList())
            {
                var attribute = e[sAttributeName];
                if (attribute is DateTime)
                {
                    e[sAttributeName] = ConvertToUtc((DateTime)e[sAttributeName]);
                }
                if (attribute is EntityReference && ValidateReferences)
                {
                    var target = (EntityReference)e[sAttributeName];
                    e[sAttributeName] = ResolveEntityReference(target);
                }
            }

            //Add the entity collection
            if (!Data.ContainsKey(e.LogicalName))
            {
                Data.Add(e.LogicalName, new Dictionary<Guid, Entity>());
            }

            if (Data[e.LogicalName].ContainsKey(e.Id))
            {
                Data[e.LogicalName][e.Id] = e;
            }
            else
            {
                Data[e.LogicalName].Add(e.Id, e);
            }

            //Update metadata for that entity
            if (!AttributeMetadataNames.ContainsKey(e.LogicalName))
                AttributeMetadataNames.Add(e.LogicalName, new Dictionary<string, string>());

            //Update attribute metadata
            if (ProxyTypesAssembly != null)
            {
                //If the context is using a proxy types assembly then we can just guess the metadata from the generated attributes
                var type = FindReflectedType(e.LogicalName);
                if (type != null)
                {
                    var props = type.GetProperties();
                    foreach (var p in props)
                    {
                        if (!AttributeMetadataNames[e.LogicalName].ContainsKey(p.Name))
                            AttributeMetadataNames[e.LogicalName].Add(p.Name, p.Name);
                    }
                }
                else
                    throw new Exception(string.Format("Couldnt find reflected type for {0}", e.LogicalName));

            }
            else
            {
                //If dynamic entities are being used, then the only way of guessing if a property exists is just by checking
                //if the entity has the attribute in the dictionary
                foreach (var attKey in e.Attributes.Keys)
                {
                    if (!AttributeMetadataNames[e.LogicalName].ContainsKey(attKey))
                        AttributeMetadataNames[e.LogicalName].Add(attKey, attKey);
                }
            }

        }

        protected internal bool AttributeExistsInMetadata(string sEntityName, string sAttributeName)
        {
            var relationships = this.Relationships.Values.Where(value => new[] { value.Entity1LogicalName, value.Entity2LogicalName, value.IntersectEntity }.Contains(sEntityName, StringComparer.InvariantCultureIgnoreCase)).ToArray();
            if (relationships.Any(e => e.Entity1Attribute == sAttributeName || e.Entity2Attribute == sAttributeName))
            {
                return true;
            }

            //Early bound types
            if (ProxyTypesAssembly != null)
            {
                //Check if attribute exists in the early bound type 
                var earlyBoundType = FindReflectedType(sEntityName);
                if (earlyBoundType != null)
                {
                    //Get that type properties
                    var attributeFound = earlyBoundType
                        .GetProperties()
                        .Where(pi => pi.GetCustomAttributes(typeof(AttributeLogicalNameAttribute), true).Length > 0)
                        .Where(pi => (pi.GetCustomAttributes(typeof(AttributeLogicalNameAttribute), true)[0] as AttributeLogicalNameAttribute).LogicalName.Equals(sAttributeName))
                        .FirstOrDefault();

                    if (attributeFound != null)
                        return true;

                    if (attributeFound == null && EntityMetadata.ContainsKey(sEntityName))
                    {
                        //Try with metadata
                        return AttributeExistsInInjectedMetadata(sEntityName, sAttributeName);
                    }
                    else
                    {
                        return false;
                    }
                }
                //Try with metadata
                return false;
            }

            if (EntityMetadata.ContainsKey(sEntityName))
            {
                //Try with metadata
                return AttributeExistsInInjectedMetadata(sEntityName, sAttributeName);
            }

            //Dynamic entities and not entity metadata injected for entity => just return true if not found
            return true;
        }

        protected internal bool AttributeExistsInInjectedMetadata(string sEntityName, string sAttributeName)
        {
            var attributeInMetadata = FindAttributeTypeInInjectedMetadata(sEntityName, sAttributeName);
            return attributeInMetadata != null;
        }

        protected internal DateTime ConvertToUtc(DateTime attribute)
        {
            return DateTime.SpecifyKind(attribute, DateTimeKind.Utc);
        }
        #endregion
    }
}<|MERGE_RESOLUTION|>--- conflicted
+++ resolved
@@ -71,20 +71,13 @@
                 }
             }
 #endif
-<<<<<<< HEAD
+            /*
             if (validate && record.Id == Guid.Empty)
             {
                 throw new InvalidOperationException("The id must not be empty.");
             }
-=======
-            /*
-            if (record.Id == Guid.Empty)
-            {
-                throw new InvalidOperationException("The id must not be empty.");
-            }
             */
-
->>>>>>> d70d68e7
+            
             return record.Id;
         }   
 
