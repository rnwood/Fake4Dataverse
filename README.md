--- conflicted
+++ resolved
@@ -223,13 +223,8 @@
 | **Security Roles Simulation** | ⚠️ Basic | ⚠️ Basic | ✅ Full support |
 | **Business Units** | ⚠️ Limited | ⚠️ Limited | ✅ Full support |
 | **Calculated Fields** | ❌ No | ✅ Yes | ✅ Yes |
-<<<<<<< HEAD
-| **Rollup Fields** | ❌ No | ❌ No | ✅ Yes |
 | **Business Rules** | ❌ No | ✅ Yes | ✅ Yes |
-=======
 | **Rollup Fields** | ❌ No | ✅ Yes | ⚠️ Unknown¹ |
-| **Business Rules** | ❌ No | ❌ No | ✅ Yes |
->>>>>>> ce64f1d6
 | **Duplicate Detection** | ❌ No | ❌ No | ✅ Yes |
 | **Audit Log** | ❌ No | ❌ No | ✅ Yes |
 | **Virtual Entities** | ❌ No | ❌ No | ✅ Yes |
@@ -299,21 +294,7 @@
 
 #### High-Priority Missing Features:
 1. **Workflow/Custom Workflow Activities** - Removed due to SDK limitations
-<<<<<<< HEAD
-2. **Rollup Fields** - No simulation of rollup fields
-3. **Duplicate Detection** - No duplicate detection simulation
-4. **Audit Log** - No audit log simulation
-
-#### Modern Dataverse Features Not Supported:
-5. **Virtual Entities** - No virtual entity support
-6. **Elastic Tables** - No elastic table support
-7. **Power Automate Testing** - Limited Power Automate integration testing (Cloud Flows basic support added)
-8. **Connection References** - No connection reference support
-9. **Advanced Security Model** - Limited security role and privilege simulation
-10. **Concurrent Execution Testing** - No multi-threaded execution testing
-=======
 2. **Custom Actions** - Limited support for custom actions
-3. **Business Rules** - No business rule simulation
 4. **Duplicate Detection** - No duplicate detection simulation
 5. **Audit Log** - No audit log simulation
 
@@ -324,7 +305,6 @@
 11. **Connection References** - No connection reference support
 12. **Advanced Security Model** - Limited security role and privilege simulation
 13. **Concurrent Execution Testing** - No multi-threaded execution testing
->>>>>>> ce64f1d6
 14. **Performance Profiling** - No built-in profiling tools
 
 #### Pipeline & Plugin Limitations:
