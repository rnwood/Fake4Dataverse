--- conflicted
+++ resolved
@@ -22,11 +22,8 @@
 - [Testing Workflows](./usage/testing-workflows.md) - Custom workflow activity testing
 - [Security and Permissions](./usage/security-permissions.md) - Testing security roles and access
 - [ExecuteMultiple and Transactions](./usage/batch-operations.md) - Batch operations and transactions
-<<<<<<< HEAD
 - [CDM Import](./cdm-import.md) - Import entity metadata from Common Data Model JSON ✅ **NEW**
-=======
 - [Thread Safety](./thread-safety.md) - Concurrent operations and thread safety ✅ **NEW**
->>>>>>> 32f0021d
 - [Alternate Keys](./usage/alternate-keys.md) - Using alternate keys for record identification ✅ **NEW**
 - [Duplicate Detection](./usage/duplicate-detection.md) - Testing duplicate detection rules ✅ **NEW**
 - [Calculated Fields](./usage/calculated-fields.md) - Simulating calculated field evaluation
@@ -77,11 +74,8 @@
 - **Write my first test**: Start with [Quick Start](./getting-started/quickstart.md)
 - **Test a plugin**: See [Testing Plugins](./usage/testing-plugins.md)
 - **Query test data**: Check [Querying Data](./usage/querying-data.md)
-<<<<<<< HEAD
 - **Use standard entity schemas**: See [CDM Import](./cdm-import.md)
-=======
 - **Test concurrent operations**: See [Thread Safety](./thread-safety.md)
->>>>>>> 32f0021d
 - **Use alternate keys**: See [Alternate Keys](./usage/alternate-keys.md)
 - **Test duplicate detection**: Check [Duplicate Detection](./usage/duplicate-detection.md)
 - **Understand the architecture**: Read [Middleware Architecture](./concepts/middleware.md)
